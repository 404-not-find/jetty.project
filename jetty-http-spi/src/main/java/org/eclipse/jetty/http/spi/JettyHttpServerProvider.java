<<<<<<< HEAD
//
//  ========================================================================
//  Copyright (c) 1995-2012 Mort Bay Consulting Pty. Ltd.
//  ------------------------------------------------------------------------
//  All rights reserved. This program and the accompanying materials
//  are made available under the terms of the Eclipse Public License v1.0
//  and Apache License v2.0 which accompanies this distribution.
//
//      The Eclipse Public License is available at
//      http://www.eclipse.org/legal/epl-v10.html
//
//      The Apache License v2.0 is available at
//      http://www.opensource.org/licenses/apache2.0.php
//
//  You may elect to redistribute this code under either of these licenses.
//  ========================================================================
//

package org.eclipse.jetty.http.spi;

import java.io.IOException;
import java.net.InetSocketAddress;

import org.eclipse.jetty.server.Handler;
import org.eclipse.jetty.server.Server;
import org.eclipse.jetty.server.handler.DefaultHandler;
import org.eclipse.jetty.server.handler.HandlerCollection;
import org.eclipse.jetty.server.handler.ContextHandlerCollection;

import com.sun.net.httpserver.HttpServer;
import com.sun.net.httpserver.HttpsServer;
import com.sun.net.httpserver.spi.HttpServerProvider;

/**
 * Jetty implementation of <a href="http://java.sun.com/javase/6/docs/jre/api/net/httpserver/spec/index.html">Java HTTP Server SPI</a>
 */
public class JettyHttpServerProvider extends HttpServerProvider
{

    private static Server _server;

    public static void setServer(Server server)
    {
    	_server = server;
    }

    @Override
    public HttpServer createHttpServer(InetSocketAddress addr, int backlog)
            throws IOException
    {
        Server server = _server;
    	boolean shared = true;

        if (server == null)
        {
        	server = new Server();
        	
        	HandlerCollection handlerCollection = new HandlerCollection();
        	handlerCollection.setHandlers(new Handler[] {new ContextHandlerCollection(), new DefaultHandler()});
			server.setHandler(handlerCollection);

            shared = false;
        }

        JettyHttpServer jettyHttpServer = new JettyHttpServer(server, shared);
        jettyHttpServer.bind(addr, backlog);
        return jettyHttpServer;
    }

    @Override
    public HttpsServer createHttpsServer(InetSocketAddress addr, int backlog) throws IOException
    {
        throw new UnsupportedOperationException();
    }

}
=======
//
//  ========================================================================
//  Copyright (c) 1995-2013 Mort Bay Consulting Pty. Ltd.
//  ------------------------------------------------------------------------
//  All rights reserved. This program and the accompanying materials
//  are made available under the terms of the Eclipse Public License v1.0
//  and Apache License v2.0 which accompanies this distribution.
//
//      The Eclipse Public License is available at
//      http://www.eclipse.org/legal/epl-v10.html
//
//      The Apache License v2.0 is available at
//      http://www.opensource.org/licenses/apache2.0.php
//
//  You may elect to redistribute this code under either of these licenses.
//  ========================================================================
//

package org.eclipse.jetty.http.spi;

import java.io.IOException;
import java.net.InetSocketAddress;

import org.eclipse.jetty.server.Handler;
import org.eclipse.jetty.server.Server;
import org.eclipse.jetty.server.handler.DefaultHandler;
import org.eclipse.jetty.server.handler.HandlerCollection;
import org.eclipse.jetty.server.handler.ContextHandlerCollection;

import com.sun.net.httpserver.HttpServer;
import com.sun.net.httpserver.HttpsServer;
import com.sun.net.httpserver.spi.HttpServerProvider;

/**
 * Jetty implementation of <a href="http://java.sun.com/javase/6/docs/jre/api/net/httpserver/spec/index.html">Java HTTP Server SPI</a>
 */
public class JettyHttpServerProvider extends HttpServerProvider
{

    private static Server _server;

    public static void setServer(Server server)
    {
    	_server = server;
    }

    @Override
    public HttpServer createHttpServer(InetSocketAddress addr, int backlog)
            throws IOException
    {
        Server server = _server;
    	boolean shared = true;

        if (server == null)
        {
        	server = new Server();
        	
        	HandlerCollection handlerCollection = new HandlerCollection();
        	handlerCollection.setHandlers(new Handler[] {new ContextHandlerCollection(), new DefaultHandler()});
			server.setHandler(handlerCollection);

            shared = false;
        }

        JettyHttpServer jettyHttpServer = new JettyHttpServer(server, shared);
        jettyHttpServer.bind(addr, backlog);
        return jettyHttpServer;
    }

    @Override
    public HttpsServer createHttpsServer(InetSocketAddress addr, int backlog) throws IOException
    {
        throw new UnsupportedOperationException();
    }

}
>>>>>>> 86394487
<|MERGE_RESOLUTION|>--- conflicted
+++ resolved
@@ -1,155 +1,76 @@
-<<<<<<< HEAD
-//
-//  ========================================================================
-//  Copyright (c) 1995-2012 Mort Bay Consulting Pty. Ltd.
-//  ------------------------------------------------------------------------
-//  All rights reserved. This program and the accompanying materials
-//  are made available under the terms of the Eclipse Public License v1.0
-//  and Apache License v2.0 which accompanies this distribution.
-//
-//      The Eclipse Public License is available at
-//      http://www.eclipse.org/legal/epl-v10.html
-//
-//      The Apache License v2.0 is available at
-//      http://www.opensource.org/licenses/apache2.0.php
-//
-//  You may elect to redistribute this code under either of these licenses.
-//  ========================================================================
-//
-
-package org.eclipse.jetty.http.spi;
-
-import java.io.IOException;
-import java.net.InetSocketAddress;
-
-import org.eclipse.jetty.server.Handler;
-import org.eclipse.jetty.server.Server;
-import org.eclipse.jetty.server.handler.DefaultHandler;
-import org.eclipse.jetty.server.handler.HandlerCollection;
-import org.eclipse.jetty.server.handler.ContextHandlerCollection;
-
-import com.sun.net.httpserver.HttpServer;
-import com.sun.net.httpserver.HttpsServer;
-import com.sun.net.httpserver.spi.HttpServerProvider;
-
-/**
- * Jetty implementation of <a href="http://java.sun.com/javase/6/docs/jre/api/net/httpserver/spec/index.html">Java HTTP Server SPI</a>
- */
-public class JettyHttpServerProvider extends HttpServerProvider
-{
-
-    private static Server _server;
-
-    public static void setServer(Server server)
-    {
-    	_server = server;
-    }
-
-    @Override
-    public HttpServer createHttpServer(InetSocketAddress addr, int backlog)
-            throws IOException
-    {
-        Server server = _server;
-    	boolean shared = true;
-
-        if (server == null)
-        {
-        	server = new Server();
-        	
-        	HandlerCollection handlerCollection = new HandlerCollection();
-        	handlerCollection.setHandlers(new Handler[] {new ContextHandlerCollection(), new DefaultHandler()});
-			server.setHandler(handlerCollection);
-
-            shared = false;
-        }
-
-        JettyHttpServer jettyHttpServer = new JettyHttpServer(server, shared);
-        jettyHttpServer.bind(addr, backlog);
-        return jettyHttpServer;
-    }
-
-    @Override
-    public HttpsServer createHttpsServer(InetSocketAddress addr, int backlog) throws IOException
-    {
-        throw new UnsupportedOperationException();
-    }
-
-}
-=======
-//
-//  ========================================================================
-//  Copyright (c) 1995-2013 Mort Bay Consulting Pty. Ltd.
-//  ------------------------------------------------------------------------
-//  All rights reserved. This program and the accompanying materials
-//  are made available under the terms of the Eclipse Public License v1.0
-//  and Apache License v2.0 which accompanies this distribution.
-//
-//      The Eclipse Public License is available at
-//      http://www.eclipse.org/legal/epl-v10.html
-//
-//      The Apache License v2.0 is available at
-//      http://www.opensource.org/licenses/apache2.0.php
-//
-//  You may elect to redistribute this code under either of these licenses.
-//  ========================================================================
-//
-
-package org.eclipse.jetty.http.spi;
-
-import java.io.IOException;
-import java.net.InetSocketAddress;
-
-import org.eclipse.jetty.server.Handler;
-import org.eclipse.jetty.server.Server;
-import org.eclipse.jetty.server.handler.DefaultHandler;
-import org.eclipse.jetty.server.handler.HandlerCollection;
-import org.eclipse.jetty.server.handler.ContextHandlerCollection;
-
-import com.sun.net.httpserver.HttpServer;
-import com.sun.net.httpserver.HttpsServer;
-import com.sun.net.httpserver.spi.HttpServerProvider;
-
-/**
- * Jetty implementation of <a href="http://java.sun.com/javase/6/docs/jre/api/net/httpserver/spec/index.html">Java HTTP Server SPI</a>
- */
-public class JettyHttpServerProvider extends HttpServerProvider
-{
-
-    private static Server _server;
-
-    public static void setServer(Server server)
-    {
-    	_server = server;
-    }
-
-    @Override
-    public HttpServer createHttpServer(InetSocketAddress addr, int backlog)
-            throws IOException
-    {
-        Server server = _server;
-    	boolean shared = true;
-
-        if (server == null)
-        {
-        	server = new Server();
-        	
-        	HandlerCollection handlerCollection = new HandlerCollection();
-        	handlerCollection.setHandlers(new Handler[] {new ContextHandlerCollection(), new DefaultHandler()});
-			server.setHandler(handlerCollection);
-
-            shared = false;
-        }
-
-        JettyHttpServer jettyHttpServer = new JettyHttpServer(server, shared);
-        jettyHttpServer.bind(addr, backlog);
-        return jettyHttpServer;
-    }
-
-    @Override
-    public HttpsServer createHttpsServer(InetSocketAddress addr, int backlog) throws IOException
-    {
-        throw new UnsupportedOperationException();
-    }
-
-}
->>>>>>> 86394487
+//
+//  ========================================================================
+//  Copyright (c) 1995-2013 Mort Bay Consulting Pty. Ltd.
+//  ------------------------------------------------------------------------
+//  All rights reserved. This program and the accompanying materials
+//  are made available under the terms of the Eclipse Public License v1.0
+//  and Apache License v2.0 which accompanies this distribution.
+//
+//      The Eclipse Public License is available at
+//      http://www.eclipse.org/legal/epl-v10.html
+//
+//      The Apache License v2.0 is available at
+//      http://www.opensource.org/licenses/apache2.0.php
+//
+//  You may elect to redistribute this code under either of these licenses.
+//  ========================================================================
+//
+
+package org.eclipse.jetty.http.spi;
+
+import java.io.IOException;
+import java.net.InetSocketAddress;
+
+import org.eclipse.jetty.server.Handler;
+import org.eclipse.jetty.server.Server;
+import org.eclipse.jetty.server.handler.DefaultHandler;
+import org.eclipse.jetty.server.handler.HandlerCollection;
+import org.eclipse.jetty.server.handler.ContextHandlerCollection;
+
+import com.sun.net.httpserver.HttpServer;
+import com.sun.net.httpserver.HttpsServer;
+import com.sun.net.httpserver.spi.HttpServerProvider;
+
+/**
+ * Jetty implementation of <a href="http://java.sun.com/javase/6/docs/jre/api/net/httpserver/spec/index.html">Java HTTP Server SPI</a>
+ */
+public class JettyHttpServerProvider extends HttpServerProvider
+{
+
+    private static Server _server;
+
+    public static void setServer(Server server)
+    {
+    	_server = server;
+    }
+
+    @Override
+    public HttpServer createHttpServer(InetSocketAddress addr, int backlog)
+            throws IOException
+    {
+        Server server = _server;
+    	boolean shared = true;
+
+        if (server == null)
+        {
+        	server = new Server();
+        	
+        	HandlerCollection handlerCollection = new HandlerCollection();
+        	handlerCollection.setHandlers(new Handler[] {new ContextHandlerCollection(), new DefaultHandler()});
+			server.setHandler(handlerCollection);
+
+            shared = false;
+        }
+
+        JettyHttpServer jettyHttpServer = new JettyHttpServer(server, shared);
+        jettyHttpServer.bind(addr, backlog);
+        return jettyHttpServer;
+    }
+
+    @Override
+    public HttpsServer createHttpsServer(InetSocketAddress addr, int backlog) throws IOException
+    {
+        throw new UnsupportedOperationException();
+    }
+
+}