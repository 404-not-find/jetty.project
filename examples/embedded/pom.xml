--- conflicted
+++ resolved
@@ -124,14 +124,11 @@
       <artifactId>javax.mail.glassfish</artifactId>
     </dependency>
     <dependency>
-<<<<<<< HEAD
-=======
       <groupId>javax.transaction</groupId>
       <artifactId>javax.transaction-api</artifactId>
       <scope>compile</scope>
     </dependency>
     <dependency>
->>>>>>> 15e1c73f
       <groupId>org.eclipse.jetty.toolchain</groupId>
       <artifactId>jetty-test-helper</artifactId>
       <!-- scope>test</scope-->
