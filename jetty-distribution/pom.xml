--- conflicted
+++ resolved
@@ -4,11 +4,7 @@
   <parent>
     <groupId>org.eclipse.jetty</groupId>
     <artifactId>jetty-project</artifactId>
-<<<<<<< HEAD
     <version>10.0.0-SNAPSHOT</version>
-=======
-    <version>9.4.12-SNAPSHOT</version>
->>>>>>> 71dc6d9c
   </parent>
   <modelVersion>4.0.0</modelVersion>
   <artifactId>jetty-distribution</artifactId>
@@ -402,29 +398,37 @@
   </build>
 
   <dependencies>
+    <!-- For users of jetty-distribution via maven, none of the following
+         dependencies should be mandatory to function.
+         These only exist to make the reactor sane during the build
+         of jetty-distribution itself -->
     <dependency>
       <groupId>org.eclipse.jetty</groupId>
       <artifactId>jetty-home</artifactId>
       <version>${project.version}</version>
       <type>pom</type>
+      <optional>true</optional>
     </dependency>
     <dependency>
       <groupId>org.eclipse.jetty</groupId>
       <artifactId>test-jetty-webapp</artifactId>
       <type>war</type>
       <version>${project.version}</version>
+      <optional>true</optional>
     </dependency>
     <dependency>
       <groupId>org.eclipse.jetty</groupId>
       <artifactId>test-proxy-webapp</artifactId>
       <type>war</type>
       <version>${project.version}</version>
+      <optional>true</optional>
     </dependency>
     <dependency>
       <groupId>org.eclipse.jetty.example-async-rest</groupId>
       <artifactId>example-async-rest-webapp</artifactId>
       <version>${project.version}</version>
       <type>war</type>
+      <optional>true</optional>
     </dependency>
     <dependency>
       <groupId>org.eclipse.jetty</groupId>
@@ -432,6 +436,7 @@
       <version>${project.version}</version>
       <classifier>html</classifier>
       <type>zip</type>
+      <optional>true</optional>
     </dependency>
   </dependencies>
 </project>