--- conflicted
+++ resolved
@@ -1,4 +1,3 @@
-<<<<<<< HEAD
 <project xmlns="http://maven.apache.org/POM/4.0.0" xmlns:xsi="http://www.w3.org/2001/XMLSchema-instance" xsi:schemaLocation="http://maven.apache.org/POM/4.0.0 http://maven.apache.org/maven-v4_0_0.xsd">
   <parent>
     <groupId>org.eclipse.jetty.cdi</groupId>
@@ -69,77 +68,4 @@
       </plugin>
     </plugins>
   </build>
-</project>
-=======
-<project xmlns="http://maven.apache.org/POM/4.0.0" xmlns:xsi="http://www.w3.org/2001/XMLSchema-instance" xsi:schemaLocation="http://maven.apache.org/POM/4.0.0 http://maven.apache.org/maven-v4_0_0.xsd">
-  <parent>
-    <groupId>org.eclipse.jetty.cdi</groupId>
-    <artifactId>jetty-cdi-parent</artifactId>
-    <version>9.3.22-SNAPSHOT</version>
-  </parent>
-  <modelVersion>4.0.0</modelVersion>
-  <artifactId>cdi-core</artifactId>
-  <name>Jetty :: CDI :: Core</name>
-  <description>
-    Core CDI routines for Jetty (Also useful for CDI/SE applications that dont need a server)
-  </description>
-  <url>http://www.eclipse.org/jetty</url>
-  <packaging>jar</packaging>
-  <properties>
-    <bundle-symbolic-name>${project.groupId}.core</bundle-symbolic-name>
-  </properties>
-
-  <dependencies>
-    <dependency>
-      <groupId>org.eclipse.jetty</groupId>
-      <artifactId>jetty-util</artifactId>
-      <version>${project.version}</version>
-    </dependency>
-    <dependency>
-       <groupId>javax.enterprise</groupId>
-       <artifactId>cdi-api</artifactId>
-       <version>1.2</version>
-       <exclusions>
-         <exclusion>
-           <groupId>javax.el</groupId>
-           <artifactId>javax.el-api</artifactId>
-         </exclusion>
-       </exclusions>
-    </dependency>
-    <dependency>
-      <groupId>org.jboss.weld</groupId>
-      <artifactId>weld-core</artifactId>
-      <version>${weld.version}</version>
-      <scope>test</scope>
-    </dependency>
-    <dependency>
-      <groupId>org.jboss.weld.se</groupId>
-      <artifactId>weld-se-core</artifactId>
-      <version>${weld.version}</version>
-      <scope>test</scope>
-    </dependency>
-    <dependency>
-      <groupId>org.eclipse.jetty.toolchain</groupId>
-      <artifactId>jetty-test-helper</artifactId>
-      <scope>test</scope>
-    </dependency>
-  </dependencies>
-
-  <build>
-    <plugins>
-      <plugin>
-        <groupId>org.apache.maven.plugins</groupId>
-        <artifactId>maven-jar-plugin</artifactId>
-        <executions>
-          <execution>
-            <id>tests-jar</id>
-            <goals>
-              <goal>test-jar</goal>
-            </goals>
-          </execution>
-        </executions>
-      </plugin>
-    </plugins>
-  </build>
-</project>
->>>>>>> 28babcf6
+</project>