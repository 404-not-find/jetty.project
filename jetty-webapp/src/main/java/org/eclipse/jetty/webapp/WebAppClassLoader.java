//
//  ========================================================================
//  Copyright (c) 1995-2016 Mort Bay Consulting Pty. Ltd.
//  ------------------------------------------------------------------------
//  All rights reserved. This program and the accompanying materials
//  are made available under the terms of the Eclipse Public License v1.0
//  and Apache License v2.0 which accompanies this distribution.
//
//      The Eclipse Public License is available at
//      http://www.eclipse.org/legal/epl-v10.html
//
//      The Apache License v2.0 is available at
//      http://www.opensource.org/licenses/apache2.0.php
//
//  You may elect to redistribute this code under either of these licenses.
//  ========================================================================
//

package org.eclipse.jetty.webapp;

import java.io.File;
import java.io.IOException;
import java.io.InputStream;
import java.lang.instrument.ClassFileTransformer;
import java.lang.instrument.IllegalClassFormatException;
import java.net.URL;
import java.net.URLClassLoader;
import java.security.CodeSource;
import java.security.PermissionCollection;
import java.security.PrivilegedExceptionAction;
import java.util.ArrayList;
import java.util.Collections;
import java.util.Enumeration;
import java.util.HashSet;
import java.util.List;
import java.util.Locale;
import java.util.Set;
import java.util.StringTokenizer;
import java.util.concurrent.CopyOnWriteArrayList;

import org.eclipse.jetty.util.IO;
import org.eclipse.jetty.util.StringUtil;
import org.eclipse.jetty.util.log.Log;
import org.eclipse.jetty.util.log.Logger;
import org.eclipse.jetty.util.resource.Resource;
import org.eclipse.jetty.util.resource.ResourceCollection;


/** 
 * ClassLoader for HttpContext.
 * <p>
 * Specializes URLClassLoader with some utility and file mapping
 * methods.
 * <p>
 * This loader defaults to the 2.3 servlet spec behavior where non
 * system classes are loaded from the classpath in preference to the
 * parent loader.  Java2 compliant loading, where the parent loader
 * always has priority, can be selected with the 
 * {@link org.eclipse.jetty.webapp.WebAppContext#setParentLoaderPriority(boolean)} 
 * method and influenced with {@link WebAppContext#isServerClass(String)} and 
 * {@link WebAppContext#isSystemClass(String)}.
 * <p>
 * If no parent class loader is provided, then the current thread 
 * context classloader will be used.  If that is null then the 
 * classloader that loaded this class is used as the parent.
 */
public class WebAppClassLoader extends URLClassLoader
{
    static
    {
        registerAsParallelCapable();
    }

    private static final Logger LOG = Log.getLogger(WebAppClassLoader.class);
    private static final ThreadLocal<Boolean> __loadServerClasses = new ThreadLocal<>();
    
    private final Context _context;
    private final ClassLoader _parent;
    private final Set<String> _extensions=new HashSet<String>();
    private String _name=String.valueOf(hashCode());
    private final List<ClassFileTransformer> _transformers = new CopyOnWriteArrayList<>();
    
    
    /* ------------------------------------------------------------ */
    /** The Context in which the classloader operates.
     */
    public interface Context
    {
        /* ------------------------------------------------------------ */
        /** Convert a URL or path to a Resource.
         * The default implementation
         * is a wrapper for {@link Resource#newResource(String)}.
         * @param urlOrPath The URL or path to convert
         * @return The Resource for the URL/path
         * @throws IOException The Resource could not be created.
         */
        Resource newResource(String urlOrPath) throws IOException;

        /* ------------------------------------------------------------ */
        /**
         * @return Returns the permissions.
         */
        PermissionCollection getPermissions();
        
        /* ------------------------------------------------------------ */
        /** Is the class a System Class.
         * A System class is a class that is visible to a webapplication,
         * but that cannot be overridden by the contents of WEB-INF/lib or
         * WEB-INF/classes 
         * @param clazz The fully qualified name of the class.
         * @return True if the class is a system class.
         */
        boolean isSystemClass(Class<?> clazz);

        /* ------------------------------------------------------------ */
        /** Is the class a Server Class.
         * A Server class is a class that is part of the implementation of 
         * the server and is NIT visible to a webapplication. The web
         * application may provide it's own implementation of the class,
         * to be loaded from WEB-INF/lib or WEB-INF/classes 
         * @param clazz The fully qualified name of the class.
         * @return True if the class is a server class.
         */
        boolean isServerClass(Class<?> clazz);

        /* ------------------------------------------------------------ */
        /**
         * @return True if the classloader should delegate first to the parent 
         * classloader (standard java behaviour) or false if the classloader 
         * should first try to load from WEB-INF/lib or WEB-INF/classes (servlet 
         * spec recommendation).
         */
        boolean isParentLoaderPriority();
        
        /* ------------------------------------------------------------ */
        String getExtraClasspath();

        boolean isServerResource(String name, URL parent_url);

        boolean isSystemResource(String name, URL webapp_url);
        
    }

    /* ------------------------------------------------------------ */
    /** Run an action with access to ServerClasses
     * <p>Run the passed {@link PrivilegedExceptionAction} with the classloader
     * configured so as to allow server classes to be visible</p>
     * @param <T> The type returned by the action
     * @param action The action to run
     * @return The return from the action
<<<<<<< HEAD
     * @throws Exception when not able to run with server classes
     * @param <T> the type of PrivilegedExceptionAction
=======
     * @throws Exception if thrown by the action
>>>>>>> afb75051
     */
    public static <T> T runWithServerClassAccess(PrivilegedExceptionAction<T> action) throws Exception
    {
        Boolean lsc=__loadServerClasses.get();
        try
        {
            __loadServerClasses.set(true);
            return action.run();
        }
        finally
        {
            if (lsc==null)
                __loadServerClasses.remove();
            else
                __loadServerClasses.set(lsc);
        }
    }
    
    /* ------------------------------------------------------------ */
    /** 
     * Constructor.
     * @param context the context for this classloader
     * @throws IOException if unable to initialize from context
     */
    public WebAppClassLoader(Context context)
        throws IOException
    {
        this(null,context);
    }
    
    /* ------------------------------------------------------------ */
    /** 
     * Constructor.
     * 
     * @param parent the parent classloader 
     * @param context the context for this classloader
     * @throws IOException if unable to initialize classloader
     */
    public WebAppClassLoader(ClassLoader parent, Context context)
        throws IOException
    {
        super(new URL[]{},parent!=null?parent
                :(Thread.currentThread().getContextClassLoader()!=null?Thread.currentThread().getContextClassLoader()
                        :(WebAppClassLoader.class.getClassLoader()!=null?WebAppClassLoader.class.getClassLoader()
                                :ClassLoader.getSystemClassLoader())));
        _parent=getParent();
        _context=context;
        if (_parent==null)
            throw new IllegalArgumentException("no parent classloader!");
        
        _extensions.add(".jar");
        _extensions.add(".zip");
        
        // TODO remove this system property
        String extensions = System.getProperty(WebAppClassLoader.class.getName() + ".extensions");
        if(extensions!=null)
        {
            StringTokenizer tokenizer = new StringTokenizer(extensions, ",;");
            while(tokenizer.hasMoreTokens())
                _extensions.add(tokenizer.nextToken().trim());
        }
        
        if (context.getExtraClasspath()!=null)
            addClassPath(context.getExtraClasspath());
    }
    
    /* ------------------------------------------------------------ */
    /**
     * @return the name of the classloader
     */
    public String getName()
    {
        return _name;
    }

    /* ------------------------------------------------------------ */
    /**
     * @param name the name of the classloader
     */
    public void setName(String name)
    {
        _name=name;
    }
    

    /* ------------------------------------------------------------ */
    public Context getContext()
    {
        return _context;
    }

    /* ------------------------------------------------------------ */
    /**
     * @param resource Comma or semicolon separated path of filenames or URLs
     * pointing to directories or jar files. Directories should end
     * with '/'.
     * @throws IOException if unable to add classpath from resource
     */
    public void addClassPath(Resource resource)
        throws IOException
    {
        if (resource instanceof ResourceCollection)
        {
            for (Resource r : ((ResourceCollection)resource).getResources())
                addClassPath(r);
        }
        else
        {
            addClassPath(resource.toString());
        }
    }
    
    /* ------------------------------------------------------------ */
    /**
     * @param classPath Comma or semicolon separated path of filenames or URLs
     * pointing to directories or jar files. Directories should end
     * with '/'.
     * @throws IOException if unable to add classpath
     */
    public void addClassPath(String classPath)
        throws IOException
    {
        if (classPath == null)
            return;
            
        StringTokenizer tokenizer= new StringTokenizer(classPath, ",;");
        while (tokenizer.hasMoreTokens())
        {
            Resource resource= _context.newResource(tokenizer.nextToken().trim());
            if (LOG.isDebugEnabled())
                LOG.debug("Path resource=" + resource);

            // Add the resource
            if (resource.isDirectory() && resource instanceof ResourceCollection)
                addClassPath(resource);
            else
            {
                // Resolve file path if possible
                File file= resource.getFile();
                if (file != null)
                {
                    URL url= resource.getURI().toURL();
                    addURL(url);
                }
                else if (resource.isDirectory())
                {
                    addURL(resource.getURI().toURL());
                }
                else
                {
                    if (LOG.isDebugEnabled())
                        LOG.debug("Check file exists and is not nested jar: "+resource);
                    throw new IllegalArgumentException("File not resolvable or incompatible with URLClassloader: "+resource);
                }
            }
        }
    }

    /* ------------------------------------------------------------ */
    /**
     * @param file Checks if this file type can be added to the classpath.
     */
    private boolean isFileSupported(String file)
    {
        int dot = file.lastIndexOf('.');
        return dot!=-1 && _extensions.contains(file.substring(dot));
    }
    
    /* ------------------------------------------------------------ */
    /** Add elements to the class path for the context from the jar and zip files found
     *  in the specified resource.
     * @param lib the resource that contains the jar and/or zip files.
     */
    public void addJars(Resource lib)
    {
        if (lib.exists() && lib.isDirectory())
        {
            String[] files=lib.list();
            for (int f=0;files!=null && f<files.length;f++)
            {
                try 
                {
                    Resource fn=lib.addPath(files[f]);
                    if(LOG.isDebugEnabled())
                        LOG.debug("addJar - {}", fn);
                    String fnlc=fn.getName().toLowerCase(Locale.ENGLISH);
                    // don't check if this is a directory, see Bug 353165
                    if (isFileSupported(fnlc))
                    {
                        String jar=fn.toString();
                        jar=StringUtil.replace(jar, ",", "%2C");
                        jar=StringUtil.replace(jar, ";", "%3B");
                        addClassPath(jar);
                    }
                }
                catch (Exception ex)
                {
                    LOG.warn(Log.EXCEPTION,ex);
                }
            }
        }
    }

    /* ------------------------------------------------------------ */
    @Override
    public PermissionCollection getPermissions(CodeSource cs)
    {
        PermissionCollection permissions=_context.getPermissions();
        PermissionCollection pc= (permissions == null) ? super.getPermissions(cs) : permissions;
        return pc;
    }

    /* ------------------------------------------------------------ */
    @Override
    public Enumeration<URL> getResources(String name) throws IOException
    {
        List<URL> from_parent = new ArrayList<>();
        List<URL> from_webapp = new ArrayList<>();
        
        Enumeration<URL> urls = _parent.getResources(name);
        while (urls!=null && urls.hasMoreElements())
        {
            URL url = urls.nextElement();
            if (Boolean.TRUE.equals(__loadServerClasses.get()) || !_context.isServerResource(name,url))
                from_parent.add(url);
        }

        urls = this.findResources(name);
        while (urls!=null && urls.hasMoreElements())
        {
            URL url = urls.nextElement();
            if (!_context.isSystemResource(name,url) || from_parent.isEmpty())
                from_webapp.add(url);
        }

        List<URL> resources;
        
        if (_context.isParentLoaderPriority())
        {
            from_parent.addAll(from_webapp);
            resources = from_parent;
        }
        else
        {
            from_webapp.addAll(from_parent);
            resources = from_webapp;
        }
        
        if (LOG.isDebugEnabled())
            LOG.debug("getResources {} {}",name,resources);

        return Collections.enumeration(resources);
    }
    
    /* ------------------------------------------------------------ */
    /**
     * Get a resource from the classloader
     * 
     * NOTE: this method provides a convenience of hacking off a leading /
     * should one be present. This is non-standard and it is recommended 
     * to not rely on this behavior
     */
    @Override
    public URL getResource(String name)
    {
        URL resource=null;
        if (_context.isParentLoaderPriority())
        {
            URL parent_url=_parent.getResource(name);
            
            // return if we have a url the webapp is allowed to see
            if (parent_url!=null
                && (Boolean.TRUE.equals(__loadServerClasses.get()) 
                    || !_context.isServerResource(name,parent_url)))
                resource = parent_url;
            else
            {
                URL webapp_url = this.findResource(name);

                // If found here then OK to use regardless of system or server classes
                // If it is a system resource, we've already tried to load from parent, so
                // would have returned it.
                // If it is a server resource, doesn't matter as we have loaded it from the 
                // webapp
                if (webapp_url!=null)
                    resource = webapp_url;
            }
        }
        else
        {
            URL webapp_url = this.findResource(name);

            if (webapp_url!=null && !_context.isSystemResource(name,webapp_url))
                resource = webapp_url;
            else
            {

                // Couldn't find or see a webapp resource, so try a parent
                URL parent_url=_parent.getResource(name);
                if (parent_url!=null
                    && (Boolean.TRUE.equals(__loadServerClasses.get()) 
                        || !_context.isServerResource(name,parent_url)))
                    resource = parent_url;
                // We couldn't find a parent resource, so OK to return a webapp one if it exists 
                // and we just couldn't see it before 
                else if (webapp_url!=null)
                    resource = webapp_url;
            }
        }
        
        // Perhaps this failed due to leading /
        if (resource==null && name.startsWith("/"))
            resource = getResource(name.substring(1));

        if (LOG.isDebugEnabled())
            LOG.debug("getResource {} {}",name,resource);
       
        return resource;
        
    }

    /* ------------------------------------------------------------ */
    @Override
    protected Class<?> loadClass(String name, boolean resolve) throws ClassNotFoundException
    {
        LOG.setDebugEnabled(true);
        WebAppContext.LOG.setDebugEnabled(true);
        
        synchronized (getClassLoadingLock(name))
        {            
            ClassNotFoundException ex= null;
            Class<?> parent_class = null;
            Class<?> webapp_class = null;
            
            // Has this loader loaded the class already?
            webapp_class = findLoadedClass(name);
            if (webapp_class != null)
            {
                if (LOG.isDebugEnabled())
                    LOG.debug("found webapp loaded {}",webapp_class);
                return webapp_class;
            }
            
            // Should we try the parent loader first?
            if (_context.isParentLoaderPriority())
            {
                // Try the parent loader
                try
                {
                    parent_class = _parent.loadClass(name); 

                    // If the webapp is allowed to see this class
                    if (Boolean.TRUE.equals(__loadServerClasses.get()) || !_context.isServerClass(parent_class))
                    {
                        if (LOG.isDebugEnabled())
                            LOG.debug("PLP parent loaded {}",parent_class);
                        return parent_class;
                    }
                }
                catch (ClassNotFoundException e)
                {
                    // Save it for later
                    ex = e;
                }
                
                // Try the webapp loader
                try
                {
                    // If found here then OK to use regardless of system or server classes
                    // If it is a system class, we've already tried to load from parent, so
                    // would have returned it.
                    // If it is a server class, doesn't matter as we have loaded it from the 
                    // webapp
                    webapp_class = this.findClass(name);
                    resolveClass(webapp_class);
                    if (LOG.isDebugEnabled())
                        LOG.debug("PLP webapp loaded {}",webapp_class);
                    return webapp_class;
                }
                catch (ClassNotFoundException e)
                {
                    if (ex==null)
                        ex = e;
                    else
                        ex.addSuppressed(e);
                }
                
                throw ex;
            }
            else
            {
                // Not parent loader priority, so...

                // Try the webapp classloader first
                // Look in the webapp classloader as a resource, to avoid 
                // loading a system class.
                String path = name.replace('.', '/').concat(".class");
                URL webapp_url = findResource(path);
                
                if (webapp_url!=null && !_context.isSystemResource(name,webapp_url))
                {
                    webapp_class = this.foundClass(name,webapp_url);
                    resolveClass(webapp_class);
                    if (LOG.isDebugEnabled())
                        LOG.debug("WAP webapp loaded {}",webapp_class);
                    return webapp_class;
                }

                // Try the parent loader
                try
                {
                    parent_class = _parent.loadClass(name); 
                    
                    // If the webapp is allowed to see this class
                    if (Boolean.TRUE.equals(__loadServerClasses.get()) || !_context.isServerClass(parent_class))
                    {
                        if (LOG.isDebugEnabled())
                            LOG.debug("WAP parent loaded {}",parent_class);
                        return parent_class;
                    }
                }
                catch (ClassNotFoundException e)
                {
                    ex=e;
                }

                // We couldn't find a parent class, so OK to return a webapp one if it exists 
                // and we just couldn't see it before 
                if (webapp_url!=null)
                {
                    webapp_class = this.foundClass(name,webapp_url);
                    resolveClass(webapp_class);
                    if (LOG.isDebugEnabled())
                        LOG.debug("WAP !server webapp loaded {}",webapp_class);
                    return webapp_class;
                }
                
                throw ex==null?new ClassNotFoundException(name):ex;
            }
        }
    }

    /* ------------------------------------------------------------ */
    /**
     * @param transformer the transformer to add
     * @deprecated {@link #addTransformer(ClassFileTransformer)} instead
     */
    @Deprecated
    public void addClassFileTransformer(ClassFileTransformer transformer)
    {
        _transformers.add(transformer);
    }
    
    /* ------------------------------------------------------------ */
    /**
     * @param transformer the transformer to remove
     * @return true if transformer was removed
     * @deprecated use {@link #removeTransformer(ClassFileTransformer)} instead
     */
    @Deprecated
    public boolean removeClassFileTransformer(ClassFileTransformer transformer)
    {
        return _transformers.remove(transformer);
    }

    /* ------------------------------------------------------------ */
    public void addTransformer(ClassFileTransformer transformer)
    {
        _transformers.add(transformer);
    }
    
    /* ------------------------------------------------------------ */
    public boolean removeTransformer(ClassFileTransformer transformer)
    {
        return _transformers.remove(transformer);
    }

    /* ------------------------------------------------------------ */
    @Override
    protected Class<?> findClass(final String name) throws ClassNotFoundException
    {
        if (_transformers.isEmpty())
            return super.findClass(name);

        String path = name.replace('.', '/').concat(".class");
        URL url = findResource(path);
        if (url==null)
            throw new ClassNotFoundException(name);
        return foundClass(name,url);
    }
    
    /* ------------------------------------------------------------ */
    protected Class<?> foundClass(final String name, URL url) throws ClassNotFoundException
    {
        if (_transformers.isEmpty())
            return super.findClass(name);

        InputStream content=null;
        try
        {
            content = url.openStream();
            byte[] bytes = IO.readBytes(content);

            if (LOG.isDebugEnabled())
                LOG.debug("foundClass({}) url={} cl={}",name,url,this);

            for (ClassFileTransformer transformer : _transformers)
            {
                byte[] tmp = transformer.transform(this,name,null,null,bytes);
                if (tmp != null)
                    bytes = tmp;
            }

            return defineClass(name,bytes,0,bytes.length);
        }
        catch (IOException e)
        {
            throw new ClassNotFoundException(name,e);
        }
        catch (IllegalClassFormatException e)
        {
            throw new ClassNotFoundException(name,e);
        }
        finally
        {
            if (content!=null)
            {
                try
                {
                    content.close(); 
                }
                catch (IOException e)
                {
                    throw new ClassNotFoundException(name,e);
                }
            }
        }
    }

    
    /* ------------------------------------------------------------ */
    @Override
    public void close() throws IOException
    {
        super.close();
    }

    /* ------------------------------------------------------------ */
    @Override
    public String toString()
    {
        return "WebAppClassLoader=" + _name+"@"+Long.toHexString(hashCode());
    }
    
}<|MERGE_RESOLUTION|>--- conflicted
+++ resolved
@@ -148,12 +148,8 @@
      * @param <T> The type returned by the action
      * @param action The action to run
      * @return The return from the action
-<<<<<<< HEAD
-     * @throws Exception when not able to run with server classes
+     * @throws Exception if thrown by the action
      * @param <T> the type of PrivilegedExceptionAction
-=======
-     * @throws Exception if thrown by the action
->>>>>>> afb75051
      */
     public static <T> T runWithServerClassAccess(PrivilegedExceptionAction<T> action) throws Exception
     {
