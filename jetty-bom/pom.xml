--- conflicted
+++ resolved
@@ -2,11 +2,7 @@
   <groupId>org.eclipse.jetty</groupId>
   <modelVersion>4.0.0</modelVersion>
   <artifactId>jetty-bom</artifactId>
-<<<<<<< HEAD
   <version>9.4.7-SNAPSHOT</version>
-=======
-  <version>9.3.22-SNAPSHOT</version>
->>>>>>> b8ccd444
   <name>Jetty :: Bom</name>
   <description>Jetty BOM artifact</description>
   <url>http://www.eclipse.org/jetty</url>
@@ -78,7 +74,7 @@
           <artifactId>maven-source-plugin</artifactId>
           <version>3.0.1</version>
           <configuration>
-            <skip>true</skip>
+            <skipSource>true</skipSource>
           </configuration>
         </plugin>
         <plugin>
@@ -98,138 +94,138 @@
       <dependency>
         <groupId>org.eclipse.jetty</groupId>
         <artifactId>apache-jsp</artifactId>
-        <version>${project.version}</version>
+        <version>9.4.7-SNAPSHOT</version>
       </dependency>
       <dependency>
         <groupId>org.eclipse.jetty</groupId>
         <artifactId>apache-jstl</artifactId>
-        <version>${project.version}</version>
+        <version>9.4.7-SNAPSHOT</version>
       </dependency>
       <dependency>
         <groupId>org.eclipse.jetty</groupId>
         <artifactId>jetty-alpn-client</artifactId>
-        <version>${project.version}</version>
+        <version>9.4.7-SNAPSHOT</version>
       </dependency>
       <dependency>
         <groupId>org.eclipse.jetty</groupId>
         <artifactId>jetty-alpn-java-client</artifactId>
-        <version>${project.version}</version>
+        <version>9.4.7-SNAPSHOT</version>
       </dependency>
       <dependency>
         <groupId>org.eclipse.jetty</groupId>
         <artifactId>jetty-alpn-java-server</artifactId>
-        <version>${project.version}</version>
+        <version>9.4.7-SNAPSHOT</version>
       </dependency>
       <dependency>
         <groupId>org.eclipse.jetty</groupId>
         <artifactId>jetty-alpn-server</artifactId>
-        <version>${project.version}</version>
+        <version>9.4.7-SNAPSHOT</version>
       </dependency>
       <dependency>
         <groupId>org.eclipse.jetty</groupId>
         <artifactId>jetty-annotations</artifactId>
-        <version>${project.version}</version>
+        <version>9.4.7-SNAPSHOT</version>
       </dependency>
       <dependency>
         <groupId>org.eclipse.jetty</groupId>
         <artifactId>jetty-ant</artifactId>
-        <version>${project.version}</version>
+        <version>9.4.7-SNAPSHOT</version>
       </dependency>
       <dependency>
         <groupId>org.eclipse.jetty.cdi</groupId>
         <artifactId>cdi-core</artifactId>
-        <version>${project.version}</version>
+        <version>9.4.7-SNAPSHOT</version>
       </dependency>
       <dependency>
         <groupId>org.eclipse.jetty.cdi</groupId>
         <artifactId>cdi-full-servlet</artifactId>
-        <version>${project.version}</version>
+        <version>9.4.7-SNAPSHOT</version>
       </dependency>
       <dependency>
         <groupId>org.eclipse.jetty.cdi</groupId>
         <artifactId>cdi-servlet</artifactId>
-        <version>${project.version}</version>
+        <version>9.4.7-SNAPSHOT</version>
       </dependency>
       <dependency>
         <groupId>org.eclipse.jetty</groupId>
         <artifactId>jetty-client</artifactId>
-        <version>${project.version}</version>
+        <version>9.4.7-SNAPSHOT</version>
       </dependency>
       <dependency>
         <groupId>org.eclipse.jetty</groupId>
         <artifactId>jetty-continuation</artifactId>
-        <version>${project.version}</version>
+        <version>9.4.7-SNAPSHOT</version>
       </dependency>
       <dependency>
         <groupId>org.eclipse.jetty</groupId>
         <artifactId>jetty-deploy</artifactId>
-        <version>${project.version}</version>
+        <version>9.4.7-SNAPSHOT</version>
       </dependency>
       <dependency>
         <groupId>org.eclipse.jetty</groupId>
         <artifactId>jetty-distribution</artifactId>
-        <version>${project.version}</version>
+        <version>9.4.7-SNAPSHOT</version>
         <type>zip</type>
       </dependency>
       <dependency>
         <groupId>org.eclipse.jetty.fcgi</groupId>
         <artifactId>jetty-fcgi-client</artifactId>
-        <version>${project.version}</version>
+        <version>9.4.7-SNAPSHOT</version>
       </dependency>
       <dependency>
         <groupId>org.eclipse.jetty.fcgi</groupId>
         <artifactId>jetty-fcgi-server</artifactId>
-        <version>${project.version}</version>
+        <version>9.4.7-SNAPSHOT</version>
       </dependency>
       <dependency>
         <groupId>org.eclipse.jetty.gcloud</groupId>
         <artifactId>jetty-gcloud-session-manager</artifactId>
-        <version>${project.version}</version>
+        <version>9.4.7-SNAPSHOT</version>
       </dependency>
       <dependency>
         <groupId>org.eclipse.jetty</groupId>
         <artifactId>jetty-home</artifactId>
-        <version>${project.version}</version>
+        <version>9.4.7-SNAPSHOT</version>
       </dependency>
       <dependency>
         <groupId>org.eclipse.jetty</groupId>
         <artifactId>jetty-http</artifactId>
-        <version>${project.version}</version>
+        <version>9.4.7-SNAPSHOT</version>
       </dependency>
       <dependency>
         <groupId>org.eclipse.jetty.http2</groupId>
         <artifactId>http2-client</artifactId>
-        <version>${project.version}</version>
+        <version>9.4.7-SNAPSHOT</version>
       </dependency>
       <dependency>
         <groupId>org.eclipse.jetty.http2</groupId>
         <artifactId>http2-common</artifactId>
-        <version>${project.version}</version>
+        <version>9.4.7-SNAPSHOT</version>
       </dependency>
       <dependency>
         <groupId>org.eclipse.jetty.http2</groupId>
         <artifactId>http2-hpack</artifactId>
-        <version>${project.version}</version>
+        <version>9.4.7-SNAPSHOT</version>
       </dependency>
       <dependency>
         <groupId>org.eclipse.jetty.http2</groupId>
         <artifactId>http2-http-client-transport</artifactId>
-        <version>${project.version}</version>
+        <version>9.4.7-SNAPSHOT</version>
       </dependency>
       <dependency>
         <groupId>org.eclipse.jetty.http2</groupId>
         <artifactId>http2-server</artifactId>
-        <version>${project.version}</version>
+        <version>9.4.7-SNAPSHOT</version>
       </dependency>
       <dependency>
         <groupId>org.eclipse.jetty</groupId>
         <artifactId>jetty-http-spi</artifactId>
-        <version>${project.version}</version>
+        <version>9.4.7-SNAPSHOT</version>
       </dependency>
       <dependency>
         <groupId>org.eclipse.jetty</groupId>
         <artifactId>jetty-infinispan</artifactId>
-        <version>${project.version}</version>
+        <version>9.4.7-SNAPSHOT</version>
       </dependency>
       <dependency>
         <groupId>org.eclipse.jetty</groupId>
@@ -239,167 +235,167 @@
       <dependency>
         <groupId>org.eclipse.jetty</groupId>
         <artifactId>jetty-io</artifactId>
-        <version>${project.version}</version>
+        <version>9.4.7-SNAPSHOT</version>
       </dependency>
       <dependency>
         <groupId>org.eclipse.jetty</groupId>
         <artifactId>jetty-jaas</artifactId>
-        <version>${project.version}</version>
+        <version>9.4.7-SNAPSHOT</version>
       </dependency>
       <dependency>
         <groupId>org.eclipse.jetty</groupId>
         <artifactId>jetty-jaspi</artifactId>
-        <version>${project.version}</version>
+        <version>9.4.7-SNAPSHOT</version>
       </dependency>
       <dependency>
         <groupId>org.eclipse.jetty</groupId>
         <artifactId>jetty-jmx</artifactId>
-        <version>${project.version}</version>
+        <version>9.4.7-SNAPSHOT</version>
       </dependency>
       <dependency>
         <groupId>org.eclipse.jetty</groupId>
         <artifactId>jetty-jndi</artifactId>
-        <version>${project.version}</version>
+        <version>9.4.7-SNAPSHOT</version>
       </dependency>
       <dependency>
         <groupId>org.eclipse.jetty.memcached</groupId>
         <artifactId>jetty-memcached-sessions</artifactId>
-        <version>${project.version}</version>
+        <version>9.4.7-SNAPSHOT</version>
       </dependency>
       <dependency>
         <groupId>org.eclipse.jetty</groupId>
         <artifactId>jetty-monitor</artifactId>
-        <version>${project.version}</version>
+        <version>9.4.7-SNAPSHOT</version>
       </dependency>
       <dependency>
         <groupId>org.eclipse.jetty</groupId>
         <artifactId>jetty-nosql</artifactId>
-        <version>${project.version}</version>
+        <version>9.4.7-SNAPSHOT</version>
       </dependency>
       <dependency>
         <groupId>org.eclipse.jetty.osgi</groupId>
         <artifactId>jetty-osgi-boot</artifactId>
-        <version>${project.version}</version>
+        <version>9.4.7-SNAPSHOT</version>
       </dependency>
       <dependency>
         <groupId>org.eclipse.jetty.osgi</groupId>
         <artifactId>jetty-osgi-boot-jsp</artifactId>
-        <version>${project.version}</version>
+        <version>9.4.7-SNAPSHOT</version>
       </dependency>
       <dependency>
         <groupId>org.eclipse.jetty.osgi</groupId>
         <artifactId>jetty-osgi-boot-warurl</artifactId>
-        <version>${project.version}</version>
+        <version>9.4.7-SNAPSHOT</version>
       </dependency>
       <dependency>
         <groupId>org.eclipse.jetty.osgi</groupId>
         <artifactId>jetty-httpservice</artifactId>
-        <version>${project.version}</version>
+        <version>9.4.7-SNAPSHOT</version>
       </dependency>
       <dependency>
         <groupId>org.eclipse.jetty</groupId>
         <artifactId>jetty-plus</artifactId>
-        <version>${project.version}</version>
+        <version>9.4.7-SNAPSHOT</version>
       </dependency>
       <dependency>
         <groupId>org.eclipse.jetty</groupId>
         <artifactId>jetty-proxy</artifactId>
-        <version>${project.version}</version>
+        <version>9.4.7-SNAPSHOT</version>
       </dependency>
       <dependency>
         <groupId>org.eclipse.jetty</groupId>
         <artifactId>jetty-quickstart</artifactId>
-        <version>${project.version}</version>
+        <version>9.4.7-SNAPSHOT</version>
       </dependency>
       <dependency>
         <groupId>org.eclipse.jetty</groupId>
         <artifactId>jetty-rewrite</artifactId>
-        <version>${project.version}</version>
+        <version>9.4.7-SNAPSHOT</version>
       </dependency>
       <dependency>
         <groupId>org.eclipse.jetty</groupId>
         <artifactId>jetty-security</artifactId>
-        <version>${project.version}</version>
+        <version>9.4.7-SNAPSHOT</version>
       </dependency>
       <dependency>
         <groupId>org.eclipse.jetty</groupId>
         <artifactId>jetty-server</artifactId>
-        <version>${project.version}</version>
+        <version>9.4.7-SNAPSHOT</version>
       </dependency>
       <dependency>
         <groupId>org.eclipse.jetty</groupId>
         <artifactId>jetty-servlet</artifactId>
-        <version>${project.version}</version>
+        <version>9.4.7-SNAPSHOT</version>
       </dependency>
       <dependency>
         <groupId>org.eclipse.jetty</groupId>
         <artifactId>jetty-servlets</artifactId>
-        <version>${project.version}</version>
+        <version>9.4.7-SNAPSHOT</version>
       </dependency>
       <dependency>
         <groupId>org.eclipse.jetty</groupId>
         <artifactId>jetty-spring</artifactId>
-        <version>${project.version}</version>
+        <version>9.4.7-SNAPSHOT</version>
       </dependency>
       <dependency>
         <groupId>org.eclipse.jetty</groupId>
         <artifactId>jetty-unixsocket</artifactId>
-        <version>${project.version}</version>
+        <version>9.4.7-SNAPSHOT</version>
       </dependency>
       <dependency>
         <groupId>org.eclipse.jetty</groupId>
         <artifactId>jetty-util</artifactId>
-        <version>${project.version}</version>
+        <version>9.4.7-SNAPSHOT</version>
       </dependency>
       <dependency>
         <groupId>org.eclipse.jetty</groupId>
         <artifactId>jetty-util-ajax</artifactId>
-        <version>${project.version}</version>
+        <version>9.4.7-SNAPSHOT</version>
       </dependency>
       <dependency>
         <groupId>org.eclipse.jetty</groupId>
         <artifactId>jetty-webapp</artifactId>
-        <version>${project.version}</version>
+        <version>9.4.7-SNAPSHOT</version>
       </dependency>
       <dependency>
         <groupId>org.eclipse.jetty.websocket</groupId>
         <artifactId>javax-websocket-client-impl</artifactId>
-        <version>${project.version}</version>
+        <version>9.4.7-SNAPSHOT</version>
       </dependency>
       <dependency>
         <groupId>org.eclipse.jetty.websocket</groupId>
         <artifactId>javax-websocket-server-impl</artifactId>
-        <version>${project.version}</version>
+        <version>9.4.7-SNAPSHOT</version>
       </dependency>
       <dependency>
         <groupId>org.eclipse.jetty.websocket</groupId>
         <artifactId>websocket-api</artifactId>
-        <version>${project.version}</version>
+        <version>9.4.7-SNAPSHOT</version>
       </dependency>
       <dependency>
         <groupId>org.eclipse.jetty.websocket</groupId>
         <artifactId>websocket-client</artifactId>
-        <version>${project.version}</version>
+        <version>9.4.7-SNAPSHOT</version>
       </dependency>
       <dependency>
         <groupId>org.eclipse.jetty.websocket</groupId>
         <artifactId>websocket-common</artifactId>
-        <version>${project.version}</version>
+        <version>9.4.7-SNAPSHOT</version>
       </dependency>
       <dependency>
         <groupId>org.eclipse.jetty.websocket</groupId>
         <artifactId>websocket-server</artifactId>
-        <version>${project.version}</version>
+        <version>9.4.7-SNAPSHOT</version>
       </dependency>
       <dependency>
         <groupId>org.eclipse.jetty</groupId>
         <artifactId>websocket-servlet</artifactId>
-        <version>${project.version}</version>
+        <version>9.4.7-SNAPSHOT</version>
       </dependency>
       <dependency>
         <groupId>org.eclipse.jetty</groupId>
         <artifactId>jetty-xml</artifactId>
-        <version>${project.version}</version>
+        <version>9.4.7-SNAPSHOT</version>
       </dependency>
     </dependencies>
   </dependencyManagement>
