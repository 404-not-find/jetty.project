--- conflicted
+++ resolved
@@ -111,28 +111,14 @@
         URI file_uri=_file.toURI();
         _uri=normalizeURI(_file,uri);
 
-<<<<<<< HEAD
-        if (!_uri.equals(_file.toURI()) && !_uri.toString().equals(_file.toURI().toString()))
-            _alias=_file.toURI();
-=======
         if (!_uri.equals(file_uri) && !_uri.toString().equals(file_uri.toString()))
         {
             // URI and File URI are different.  Is it just an encoding difference?
             if (!file_uri.toString().equals(URIUtil.decodePath(uri.toString())))
-            {
-                try
-                {
-                    _alias=_file.toURI().toURL();
-                }
-                catch (MalformedURLException e)
-                {
-                    throw new IllegalArgumentException(e);
-                }
-            }
+                 _alias=_file.toURI();
             else
                 _alias=checkAlias(_file);
         }
->>>>>>> d38233c5
         else
             _alias=checkAlias(_file);
     }
