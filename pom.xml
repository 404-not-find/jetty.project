<project xmlns="http://maven.apache.org/POM/4.0.0" xmlns:xsi="http://www.w3.org/2001/XMLSchema-instance" xsi:schemaLocation="http://maven.apache.org/POM/4.0.0 http://maven.apache.org/maven-v4_0_0.xsd">
  <modelVersion>4.0.0</modelVersion>
  <parent>
    <groupId>org.eclipse.jetty</groupId>
    <artifactId>jetty-parent</artifactId>
    <version>25</version>
  </parent>
  <artifactId>jetty-project</artifactId>
  <version>9.3.6-SNAPSHOT</version>
  <name>Jetty :: Project</name>
  <url>http://www.eclipse.org/jetty</url>
  <packaging>pom</packaging>
  <properties>
    <jetty.url>http://www.eclipse.org/jetty</jetty.url>
    <project.build.sourceEncoding>UTF-8</project.build.sourceEncoding>
    <build-support-version>1.4</build-support-version>
    <slf4j-version>1.6.6</slf4j-version>
    <jetty-test-policy-version>1.2</jetty-test-policy-version>
    <alpn.api.version>1.1.2.v20150522</alpn.api.version>
    <jsp.version>8.0.27</jsp.version>
    <!-- default values are unsupported, but required to be defined for reactor sanity reasons -->
    <alpn.version>undefined</alpn.version>
  </properties>
  <scm>
    <connection>scm:git:http://git.eclipse.org/gitroot/jetty/org.eclipse.jetty.project.git</connection>
    <developerConnection>scm:git:ssh://git.eclipse.org/gitroot/jetty/org.eclipse.jetty.project.git</developerConnection>
    <url>http://git.eclipse.org/c/jetty/org.eclipse.jetty.project.git/tree</url>
    <tag>HEAD</tag>
  </scm>
  <build>
    <defaultGoal>install</defaultGoal>
    <plugins>
      <plugin>
        <artifactId>maven-compiler-plugin</artifactId>
        <version>3.3</version>
        <configuration>
          <source>1.8</source>
          <target>1.8</target>
          <testSource>1.8</testSource>
          <testTarget>1.8</testTarget>
          <verbose>false</verbose>
        </configuration>
      </plugin>
      <plugin>
        <artifactId>maven-release-plugin</artifactId>
        <version>2.5</version>
        <configuration>
          <autoVersionSubmodules>true</autoVersionSubmodules>
        </configuration>
      </plugin>
      <plugin>
        <groupId>org.apache.maven.plugins</groupId>
        <artifactId>maven-remote-resources-plugin</artifactId>
        <executions>
          <execution>
            <phase>generate-resources</phase>
            <goals>
              <goal>process</goal>
            </goals>
            <configuration>
              <resourceBundles>
                <resourceBundle>org.eclipse.jetty.toolchain:jetty-artifact-remote-resources:1.1</resourceBundle>
              </resourceBundles>
            </configuration>
          </execution>
        </executions>
      </plugin>
      <!-- source maven plugin creates the source bundle and adds manifest -->
      <plugin>
        <inherited>true</inherited>
        <groupId>org.apache.maven.plugins</groupId>
        <artifactId>maven-source-plugin</artifactId>
        <executions>
          <execution>
            <id>attach-sources</id>
            <phase>process-classes</phase>
            <goals>
              <goal>jar</goal>
            </goals>
            <configuration>
              <archive>
                <manifestEntries>
                  <Bundle-ManifestVersion>2</Bundle-ManifestVersion>
                  <Bundle-Name>${project.name}</Bundle-Name>
                  <Bundle-SymbolicName>${bundle-symbolic-name}.source</Bundle-SymbolicName>
                  <Bundle-Vendor>Eclipse.org - Jetty</Bundle-Vendor>
                  <Bundle-Version>${parsedVersion.osgiVersion}</Bundle-Version>
                  <Eclipse-SourceBundle>${bundle-symbolic-name};version="${parsedVersion.osgiVersion}";roots:="."</Eclipse-SourceBundle>
                </manifestEntries>
              </archive>
            </configuration>
          </execution>
        </executions>
      </plugin>
      <!-- Build helper maven plugin sets the parsedVersion.osgiVersion property -->
      <plugin>
        <groupId>org.codehaus.mojo</groupId>
        <artifactId>build-helper-maven-plugin</artifactId>
        <executions>
          <execution>
            <id>set-osgi-version</id>
            <phase>validate</phase>
            <goals>
              <goal>parse-version</goal>
            </goals>
          </execution>
        </executions>
      </plugin>
      <plugin>
        <groupId>org.eclipse.jetty.toolchain</groupId>
        <artifactId>jetty-version-maven-plugin</artifactId>
        <executions>
          <execution>
            <id>attach-version</id>
            <phase>process-resources</phase>
            <goals>
              <goal>attach-version-text</goal>
            </goals>
          </execution>
        </executions>
      </plugin>
      <!-- Enforcer Plugin -->
      <plugin>
        <groupId>org.apache.maven.plugins</groupId>
        <artifactId>maven-enforcer-plugin</artifactId>
        <version>1.1</version>
        <executions>
          <execution>
            <id>enforce-java</id>
            <goals>
              <goal>enforce</goal>
            </goals>
            <configuration>
              <rules>
                <requireMavenVersion>
                  <version>[3.0.0,)</version>
                  <message>[ERROR] OLD MAVEN [${maven.version}] in use, Jetty ${project.version} requires Maven 3.0.0 or newer</message>
                </requireMavenVersion>
                <requireJavaVersion>
                  <version>[1.8.0,)</version>
                  <message>[ERROR] OLD JDK [${java.version}] in use. Jetty ${project.version} requires JDK 1.8.0 or newer</message>
                </requireJavaVersion>
                <versionTxtRule implementation="org.eclipse.jetty.toolchain.enforcer.rules.VersionTxtRule" />
                <versionOsgiRule implementation="org.eclipse.jetty.toolchain.enforcer.rules.RequireOsgiCompatibleVersionRule" />
                <versionRedhatRule implementation="org.eclipse.jetty.toolchain.enforcer.rules.RequireRedhatCompatibleVersionRule" />
                <versionDebianRule implementation="org.eclipse.jetty.toolchain.enforcer.rules.RequireDebianCompatibleVersionRule" />
             </rules>
            </configuration>
          </execution>
          <execution>
            <id>ban-junit-dep.jar</id>
            <goals>
              <goal>enforce</goal>
            </goals>
            <configuration>
              <rules>
                <bannedDependencies>
                  <excludes>
                    <exclude>junit:junit-dep:*:jar</exclude>
                  </excludes>
                  <searchTransitive>true</searchTransitive>
                  <message>We use junit.jar, not junit-dep.jar (as of junit 4.11, hamcrest is no longer embedded)</message>
                </bannedDependencies>
              </rules>
            </configuration>
          </execution>
        </executions>
        <dependencies>
           <dependency>
             <groupId>org.eclipse.jetty.toolchain</groupId>
             <artifactId>jetty-build-support</artifactId>
             <version>${build-support-version}</version>
           </dependency>
        </dependencies>
      </plugin>
      <plugin>
        <groupId>org.apache.maven.plugins</groupId>
        <artifactId>maven-pmd-plugin</artifactId>
        <executions>
          <execution>
            <id>named-logging-enforcement</id>
            <phase>compile</phase>
            <goals>
              <goal>check</goal>
            </goals>
            <configuration>
              <verbose>true</verbose>
            </configuration>
          </execution>
        </executions>
        <configuration>
          <targetJdk>1.8</targetJdk>
          <rulesets>
            <ruleset>jetty/pmd_logging_ruleset.xml</ruleset>
          </rulesets>
        </configuration>
        <dependencies>
          <dependency>
            <groupId>org.eclipse.jetty.toolchain</groupId>
            <artifactId>jetty-build-support</artifactId>
            <version>${build-support-version}</version>
          </dependency>
        </dependencies>
      </plugin>
      <plugin>
        <inherited>false</inherited>
        <groupId>com.mycila.maven-license-plugin</groupId>
        <artifactId>maven-license-plugin</artifactId>
        <version>1.10.b1</version>
        <configuration>
          <header>header-template.txt</header>
          <failIfMissing>true</failIfMissing>
          <aggregate>true</aggregate>
          <strictCheck>true</strictCheck>
          <properties>
             <copyright-range>${project.inceptionYear}-2015</copyright-range>
          </properties>
          <mapping>
            <java>DOUBLESLASH_STYLE</java>
          </mapping>
          <includes>
            <include>**/*.java</include>
          </includes>
          <excludes>
            <exclude>jetty-util/src/main/java/org/eclipse/jetty/util/security/UnixCrypt.java</exclude>
            <exclude>jetty-policy/src/main/java/org/eclipse/jetty/policy/loader/DefaultPolicyLoader.java</exclude>
            <exclude>jetty-policy/src/main/java/org/eclipse/jetty/policy/loader/PolicyFileScanner.java</exclude>
            <exclude>jetty-ant/**</exclude>
            <exclude>jetty-infinispan/**</exclude>
            <exclude>tests/test-sessions/test-infinispan-sessions/**</exclude>
          </excludes>
        </configuration>
        <executions>
          <execution>
            <id>check-headers</id>
            <phase>verify</phase>
            <goals>
              <goal>check</goal>
            </goals>
          </execution>
        </executions>
      </plugin>
      <plugin>
        <groupId>org.apache.felix</groupId>
        <artifactId>maven-bundle-plugin</artifactId>
        <executions>
          <execution>
            <phase>process-classes</phase>
            <goals>
              <goal>manifest</goal>
            </goals>
           </execution>
        </executions>
      </plugin>
      <plugin>
        <groupId>org.apache.maven.plugins</groupId>
        <artifactId>maven-jar-plugin</artifactId>
        <configuration>
         <archive>
            <manifestFile>${project.build.outputDirectory}/META-INF/MANIFEST.MF</manifestFile>
         </archive>
        </configuration>
     </plugin>

    </plugins>
    <pluginManagement>
      <plugins>
        <plugin>
          <groupId>org.eclipse.jetty.toolchain</groupId>
          <artifactId>jetty-version-maven-plugin</artifactId>
          <version>1.0.10</version>
        </plugin>
        <plugin>
          <groupId>org.apache.maven.plugins</groupId>
          <artifactId>maven-deploy-plugin</artifactId>
          <version>2.8.2</version>
          <configuration>
            <retryFailedDeploymentCount>10</retryFailedDeploymentCount>
          </configuration>
        </plugin>
        <plugin>
          <groupId>org.apache.maven.plugins</groupId>
          <artifactId>maven-jar-plugin</artifactId>
          <configuration>
            <archive>
              <manifestEntries>
                <Implementation-Version>${project.version}</Implementation-Version>
                <Implementation-Vendor>Eclipse.org - Jetty</Implementation-Vendor>
                <url>${jetty.url}</url>
              </manifestEntries>
            </archive>
          </configuration>
        </plugin>
        <plugin>
          <groupId>org.apache.maven.plugins</groupId>
          <artifactId>maven-surefire-plugin</artifactId>
          <version>2.18.1</version>
          <configuration>
            <argLine>-showversion -Xmx1g -Xms1g -XX:+PrintGCDetails</argLine>
            <failIfNoTests>false</failIfNoTests>
            <runMode>random</runMode>
            <systemProperties>
              <!--
              <property>
                <name>org.eclipse.jetty.io.AbstractBuffer.boundsChecking</name>
                <value>true</value>
              </property>
              -->
              <property>
                <name>java.io.tmpdir</name>
                <value>${project.build.directory}</value>
              </property>
            </systemProperties>
          </configuration>
        </plugin>
        <plugin>
          <groupId>org.apache.felix</groupId>
          <artifactId>maven-bundle-plugin</artifactId>
          <extensions>true</extensions>
          <configuration>
            <supportedProjectTypes>
              <supportedProjectType>jar</supportedProjectType>
              <supportedProjectType>maven-plugin</supportedProjectType>
            </supportedProjectTypes>
            <instructions>
              <Bundle-SymbolicName>${bundle-symbolic-name}</Bundle-SymbolicName>
              <Bundle-Description>Jetty module for ${project.name}</Bundle-Description>
              <Bundle-RequiredExecutionEnvironment>JavaSE-1.8</Bundle-RequiredExecutionEnvironment>
              <Bundle-DocURL>${jetty.url}</Bundle-DocURL>
              <Bundle-Vendor>Eclipse Jetty Project</Bundle-Vendor>
              <Bundle-Classpath>.</Bundle-Classpath>
              <Export-Package>${bundle-symbolic-name}.*;version="${parsedVersion.majorVersion}.${parsedVersion.minorVersion}.${parsedVersion.incrementalVersion}"</Export-Package>
              <Bundle-Copyright>Copyright (c) 2008-2015 Mort Bay Consulting Pty. Ltd.</Bundle-Copyright>
              <Import-Package>javax.servlet*;version="[2.6.0,3.2)",javax.transaction*;version="[1.1,1.3)",org.eclipse.jetty*;version="[$(version;===;${parsedVersion.osgiVersion}),$(version;==+;${parsedVersion.osgiVersion}))",*</Import-Package>
            </instructions>
          </configuration>
        </plugin>
        <plugin>
          <groupId>org.apache.maven.plugins</groupId>
          <artifactId>maven-assembly-plugin</artifactId>
          <dependencies>
            <dependency>
              <groupId>org.eclipse.jetty.toolchain</groupId>
              <artifactId>jetty-assembly-descriptors</artifactId>
              <version>1.0</version>
            </dependency>
          </dependencies>
        </plugin>
        <plugin>
          <groupId>org.codehaus.mojo</groupId>
          <artifactId>findbugs-maven-plugin</artifactId>
          <configuration>
            <findbugsXmlOutput>true</findbugsXmlOutput>
            <xmlOutput>true</xmlOutput>
            <effort>Max</effort>
            <onlyAnalyze>org.eclipse.jetty.*</onlyAnalyze>
          </configuration>
        </plugin>
        <plugin>
          <groupId>org.apache.maven.plugins</groupId>
          <artifactId>maven-dependency-plugin</artifactId>
        </plugin>
        <plugin>
          <groupId>org.apache.maven.plugins</groupId>
          <artifactId>maven-jxr-plugin</artifactId>
        </plugin>
        <plugin>
          <groupId>org.apache.maven.plugins</groupId>
          <artifactId>maven-javadoc-plugin</artifactId>
          <configuration>
            <docfilessubdirs>true</docfilessubdirs>
            <detectLinks>false</detectLinks>
            <detectJavaApiLink>true</detectJavaApiLink>
            <excludePackageNames>com.acme.*;org.slf4j.*;org.mortbay.*</excludePackageNames>
            <links>
              <link>http://docs.oracle.com/javase/8/docs/api/</link>
              <link>http://docs.oracle.com/javaee/7/api/</link>
              <link>http://junit.org/javadoc/latest/</link>
              <link>http://download.eclipse.org/jetty/stable-9/apidocs/</link>
            </links>
            <tags>
              <tag>
                <name>org.apache.xbean.XBean</name>
                <placement>X</placement>
                <head />
              </tag>
              <tag>
                <name>phase</name>
                <placement>t</placement>
                <head>Phase:</head>
              </tag>
              <tag>
                <name>goal</name>
                <placement>t</placement>
                <head>Goal:</head>
              </tag>
              <tag>
                <name>description</name>
                <placement>a</placement>
                <head>Description:</head>
              </tag>
              <tag>
                <name>parameter</name>
                <placement>f</placement>
                <head>Parameter:</head>
              </tag>
              <tag>
                <name>required</name>
                <placement>f</placement>
                <head>Required:</head>
              </tag>
              <tag>
                <name>readonly</name>
                <placement>f</placement>
                <head>Read-Only:</head>
              </tag>
              <tag>
                <name>execute</name>
                <placement>X</placement>
                <head />
              </tag>
              <tag>
                <name>requiresDependencyResolution</name>
                <placement>X</placement>
                <head />
              </tag>
              <tag>
                <name>requiresProject</name>
                <placement>X</placement>
                <head />
              </tag>
              <tag>
                <name>threadSafe</name>
                <placement>X</placement>
                <head />
              </tag>
            </tags>
            <header>
              <![CDATA[
                  <script type="text/javascript">
                    var _gaq = _gaq || [];
                    _gaq.push(['_setAccount', 'UA-1149868-7']);
                    _gaq.push(['_trackPageview']);
                    (function() {
                      var ga = document.createElement('script'); ga.type = 'text/javascript'; ga.async = true;
                      ga.src = ('https:' == document.location.protocol ? 'https://ssl' : 'http://www') + '.google-analytics.com/ga.js';
                      var s = document.getElementsByTagName('script')[0]; s.parentNode.insertBefore(ga, s);
                    })();
                 </script>
              ]]>
            </header>
          </configuration>
        </plugin>
        <plugin>
          <groupId>org.apache.maven.plugins</groupId>
          <artifactId>maven-pmd-plugin</artifactId>
          <version>3.4</version>
        </plugin>
      </plugins>
    </pluginManagement>
  </build>
  <reporting>
    <plugins>
      <plugin>
        <groupId>org.apache.maven.plugins</groupId>
        <artifactId>maven-jxr-plugin</artifactId>
        <version>2.1</version>
      </plugin>
      <plugin>
        <groupId>org.apache.maven.plugins</groupId>
        <artifactId>maven-javadoc-plugin</artifactId>
        <version>2.8</version>
        <configuration>
          <maxmemory>512m</maxmemory>
          <docfilessubdirs>true</docfilessubdirs>
          <detectLinks>true</detectLinks>
          <detectJavaApiLink>true</detectJavaApiLink>
        </configuration>
      </plugin>
      <plugin>
        <groupId>org.apache.maven.plugins</groupId>
        <artifactId>maven-pmd-plugin</artifactId>
        <version>2.7.1</version>
        <configuration>
          <targetJdk>1.7</targetJdk>
          <rulesets>
            <ruleset>jetty/pmd_ruleset.xml</ruleset>
          </rulesets>
        </configuration>
      </plugin>
      <plugin>
        <groupId>org.codehaus.mojo</groupId>
        <artifactId>findbugs-maven-plugin</artifactId>
        <version>2.5.2</version>
      </plugin>
    </plugins>
  </reporting>
  <modules>
    <module>jetty-ant</module>
    <module>jetty-util</module>
    <module>jetty-jmx</module>
    <module>jetty-io</module>
    <module>jetty-http</module>
    <module>jetty-http2</module>
    <module>jetty-continuation</module>
    <module>jetty-server</module>
    <module>jetty-xml</module>
    <module>jetty-security</module>
    <module>jetty-servlet</module>
    <module>jetty-webapp</module>
    <module>jetty-fcgi</module>
    <module>jetty-websocket</module>
    <module>jetty-servlets</module>
    <module>jetty-util-ajax</module>
    <module>apache-jsp</module>
    <module>apache-jstl</module>
    <module>jetty-maven-plugin</module>
    <module>jetty-jspc-maven-plugin</module>
    <module>jetty-deploy</module>
    <module>jetty-start</module>
    <module>jetty-plus</module>
    <module>jetty-annotations</module>
    <module>jetty-jndi</module>
    <module>jetty-jaas</module>
    <module>jetty-cdi</module>
    <module>jetty-spring</module>
    <module>jetty-client</module>
    <module>jetty-proxy</module>
    <module>jetty-jaspi</module>
    <module>jetty-rewrite</module>
    <module>jetty-nosql</module>
    <module>jetty-infinispan</module>
    <module>jetty-gcloud</module>
    <module>tests</module>
    <module>examples</module>
    <module>jetty-quickstart</module>
    <module>jetty-distribution</module>
    <module>jetty-runner</module>
    <module>jetty-monitor</module>
    <module>jetty-http-spi</module>
    <module>jetty-osgi</module>
    <module>jetty-alpn</module>

    <!-- modules that need fixed and added back, or simply dropped and not maintained
    <module>jetty-rhttp</module>
    -->
    <!--<module>jetty-overlay-deployer</module>-->
  </modules>
  <dependencyManagement>
    <dependencies>
      <dependency>
         <groupId>javax.servlet</groupId>
         <artifactId>javax.servlet-api</artifactId>
         <version>3.1.0</version>
      </dependency>
      <dependency>
         <groupId>javax.websocket</groupId>
         <artifactId>javax.websocket-api</artifactId>
         <version>1.0</version>
      </dependency>
      <dependency>
        <groupId>javax.annotation</groupId>
        <artifactId>javax.annotation-api</artifactId>
        <version>1.2</version>
      </dependency>
      <dependency>
        <groupId>org.ow2.asm</groupId>
        <artifactId>asm</artifactId>
        <version>5.0.1</version>
      </dependency>
      <dependency>
        <groupId>org.ow2.asm</groupId>
        <artifactId>asm-commons</artifactId>
        <version>5.0.1</version>
      </dependency>

      <dependency>
        <groupId>org.eclipse.jetty.orbit</groupId>
        <artifactId>javax.security.auth.message</artifactId>
        <version>1.0.0.v201108011116</version>
      </dependency>

      <!-- JSP Deps -->
      <dependency>
        <groupId>org.eclipse.jetty.toolchain</groupId>
        <artifactId>jetty-schemas</artifactId>
        <version>3.1.M0</version>
      </dependency>

      <dependency>
        <groupId>org.mortbay.jasper</groupId>
        <artifactId>apache-jsp</artifactId>
        <version>${jsp.version}</version>
      </dependency>

      <dependency>
        <groupId>org.eclipse.jdt.core.compiler</groupId>
        <artifactId>ecj</artifactId>
       <version>4.4.2</version>
      </dependency>

    <!-- JSTL Impl -->
    <dependency>
      <groupId>org.apache.taglibs</groupId>
      <artifactId>taglibs-standard-impl</artifactId>
      <version>1.2.5</version>
    </dependency>

     <!-- JSTL API -->
      <dependency>
        <groupId>org.apache.taglibs</groupId>
        <artifactId>taglibs-standard-spec</artifactId>
        <version>1.2.5</version>
      </dependency>


      <dependency>
        <groupId>org.eclipse.jetty.orbit</groupId>
        <artifactId>javax.activation</artifactId>
        <version>1.1.0.v201105071233</version>
        <scope>provided</scope>
      </dependency>

      <dependency>
        <groupId>org.eclipse.jetty.orbit</groupId>
        <artifactId>javax.mail.glassfish</artifactId>
        <version>1.4.1.v201005082020</version>
      </dependency>

      <dependency>
        <groupId>javax.transaction</groupId>
        <artifactId>javax.transaction-api</artifactId>
        <version>1.2</version>
        <scope>provided</scope>
      </dependency>


      <!-- Old Deps -->
      <dependency>
        <groupId>org.apache.maven</groupId>
        <artifactId>maven-plugin-tools-api</artifactId>
        <version>2.0</version>
      </dependency>
      <dependency>
        <groupId>org.eclipse.jetty.toolchain</groupId>
        <artifactId>jetty-test-helper</artifactId>
        <version>3.1</version>
      </dependency>
      <dependency>
        <groupId>org.eclipse.jetty.toolchain</groupId>
        <artifactId>jetty-perf-helper</artifactId>
        <version>1.0.5</version>
      </dependency>
      <dependency>
        <groupId>org.slf4j</groupId>
        <artifactId>jcl104-over-slf4j</artifactId>
        <version>${slf4j-version}</version>
      </dependency>
      <dependency>
        <groupId>org.slf4j</groupId>
        <artifactId>log4j-over-slf4j</artifactId>
        <version>${slf4j-version}</version>
      </dependency>
      <dependency>
        <groupId>org.slf4j</groupId>
        <artifactId>slf4j-api</artifactId>
        <version>${slf4j-version}</version>
      </dependency>
      <dependency>
        <groupId>junit</groupId>
        <artifactId>junit</artifactId>
        <version>4.12</version>
      </dependency>
      <dependency>
        <groupId>org.hamcrest</groupId>
        <artifactId>hamcrest-core</artifactId>
        <version>1.3</version>
      </dependency>
      <dependency>
        <groupId>org.hamcrest</groupId>
        <artifactId>hamcrest-library</artifactId>
        <version>1.3</version>
      </dependency>
      <dependency>
        <groupId>org.mockito</groupId>
        <artifactId>mockito-core</artifactId>
        <version>1.9.5</version>
        <exclusions>
          <exclusion>
            <groupId>junit</groupId>
            <artifactId>junit</artifactId>
          </exclusion>
        </exclusions>
      </dependency>
    </dependencies>
  </dependencyManagement>
  <!--
    Usage:
    configure settings.xml for jetty.eclipse.website server entry
    > mvn -Paggregate-site javadoc:aggregate jxr:jxr
    then
    > mvn -N site:deploy
    or
    > mvn -N site:sshdeploy     (for ssh users w/passphrase and ssh-agent)
   -->
  <profiles>
    <profile>
      <id>config</id>
      <activation>
        <file>
          <exists>src/main/config</exists>
        </file>
      </activation>
      <build>
        <plugins>
          <plugin>
            <groupId>org.apache.maven.plugins</groupId>
            <artifactId>maven-assembly-plugin</artifactId>
            <executions>
              <execution>
                <phase>package</phase>
                <goals>
                  <goal>single</goal>
                </goals>
                <configuration>
                  <descriptorRefs>
                    <descriptorRef>config</descriptorRef>
                  </descriptorRefs>
                </configuration>
              </execution>
            </executions>
          </plugin>
        </plugins>
      </build>
    </profile>
    <profile>
      <id>eclipse-release</id>
      <modules>
        <module>aggregates/jetty-all</module>
      </modules>
      <build>
        <plugins>
          <plugin>
            <artifactId>maven-compiler-plugin</artifactId>
            <configuration>
              <source>1.8</source>
              <target>1.8</target>
            </configuration>
          </plugin>
        </plugins>
      </build>
    </profile>
    <profile>
      <id>ci</id>
      <modules>
        <module>aggregates/jetty-all</module>
      </modules>
    </profile>
    <profile>
      <id>update-version</id>
      <build>
        <plugins>
          <plugin>
            <groupId>org.eclipse.jetty.toolchain</groupId>
            <artifactId>jetty-version-maven-plugin</artifactId>
            <executions>
              <execution>
                <id>gen-versiontxt</id>
                <phase>generate-resources</phase>
                <goals>
                  <goal>update-version-text</goal>
                </goals>
                <configuration>
                  <refreshTags>true</refreshTags>
                  <copyGenerated>true</copyGenerated>
                  <attachArtifact>false</attachArtifact>
                  <updateDate>true</updateDate>
                </configuration>
              </execution>
            </executions>
          </plugin>
        </plugins>
      </build>
    </profile>
    <profile>
      <id>maven-3</id>
      <activation>
        <file>
          <!--  This employs that the basedir expression is only recognized by Maven 3.x (see MNG-2363) -->
          <exists>${basedir}</exists>
        </file>
      </activation>
      <build>
        <plugins>
          <plugin>
            <artifactId>maven-site-plugin</artifactId>
            <executions>
              <execution>
                <id>attach-descriptor</id>
                <goals>
                  <goal>attach-descriptor</goal>
                </goals>
              </execution>
            </executions>
          </plugin>
        </plugins>
      </build>
    </profile>
    <profile>
      <id>aggregate-site</id>
      <build>
        <plugins>
          <plugin>
            <groupId>org.apache.maven.plugins</groupId>
            <artifactId>maven-jxr-plugin</artifactId>
            <configuration>
              <aggregate>true</aggregate>
            </configuration>
          </plugin>
          <plugin>
            <groupId>org.apache.maven.plugins</groupId>
            <artifactId>maven-javadoc-plugin</artifactId>
          </plugin>
        </plugins>
      </build>
    </profile>
    <profile>
      <id>compact3</id>
      <modules>
        <module>aggregates/jetty-all-compact3</module>
      </modules>
    </profile>
    <profile>
      <id>api-change</id>
      <build>
        <plugins>
          <plugin>
            <groupId>org.codehaus.mojo</groupId>
            <artifactId>clirr-maven-plugin</artifactId>
            <version>2.5</version>
            <executions>
              <execution>
                <id>compare-api</id>
                <phase>package</phase>
                <goals>
                  <goal>clirr</goal>
                </goals>
              </execution>
            </executions>
            <configuration>
              <minSeverity>info</minSeverity>
              <comparisonVersion>9.0.3.v20130506</comparisonVersion>
            </configuration>
          </plugin>
        </plugins>
      </build>
    </profile>
    <profile>
      <id>8u00</id>
      <activation>
        <property>
          <name>java.version</name>
          <value>1.8.0</value>
        </property>
      </activation>
      <properties>
        <alpn.version>8.1.0.v20141016</alpn.version>
      </properties>
    </profile>
    <profile>
      <id>8u05</id>
      <activation>
        <property>
          <name>java.version</name>
          <value>1.8.0_05</value>
        </property>
      </activation>
      <properties>
        <alpn.version>8.1.0.v20141016</alpn.version>
      </properties>
    </profile>
    <profile>
      <id>8u11</id>
      <activation>
        <property>
          <name>java.version</name>
          <value>1.8.0_11</value>
        </property>
      </activation>
      <properties>
        <alpn.version>8.1.0.v20141016</alpn.version>
      </properties>
    </profile>
    <profile>
      <id>8u20</id>
      <activation>
        <property>
          <name>java.version</name>
          <value>1.8.0_20</value>
        </property>
      </activation>
      <properties>
        <alpn.version>8.1.0.v20141016</alpn.version>
      </properties>
    </profile>
    <profile>
      <id>8u25</id>
      <activation>
        <property>
          <name>java.version</name>
          <value>1.8.0_25</value>
        </property>
      </activation>
      <properties>
        <alpn.version>8.1.2.v20141202</alpn.version>
      </properties>
    </profile>
    <profile>
      <id>8u31</id>
      <activation>
        <property>
          <name>java.version</name>
          <value>1.8.0_31</value>
        </property>
      </activation>
      <properties>
        <alpn.version>8.1.3.v20150130</alpn.version>
      </properties>
    </profile>
    <profile>
      <id>8u40</id>
      <activation>
        <property>
          <name>java.version</name>
          <value>1.8.0_40</value>
        </property>
      </activation>
      <properties>
        <alpn.version>8.1.3.v20150130</alpn.version>
      </properties>
    </profile>
    <profile>
      <id>8u45</id>
      <activation>
        <property>
          <name>java.version</name>
          <value>1.8.0_45</value>
        </property>
      </activation>
      <properties>
        <alpn.version>8.1.3.v20150130</alpn.version>
      </properties>
    </profile>
    <profile>
      <id>8u51</id>
      <activation>
        <property>
          <name>java.version</name>
          <value>1.8.0_51</value>
        </property>
      </activation>
      <properties>
        <alpn.version>8.1.4.v20150727</alpn.version>
      </properties>
    </profile>
    <profile>
      <id>8u60</id>
      <activation>
        <property>
          <name>java.version</name>
          <value>1.8.0_60</value>
        </property>
      </activation>
      <properties>
        <alpn.version>8.1.5.v20150921</alpn.version>
      </properties>
    </profile>
<<<<<<< HEAD

=======
    <profile>
      <id>8u65</id>
      <activation>
        <property>
          <name>java.version</name>
          <value>1.8.0_65</value>
        </property>
      </activation>
      <properties>
        <alpn.version>8.1.6.v20151105</alpn.version>
      </properties>
    </profile>
>>>>>>> b4cf2921
    <profile>
      <id>8u66</id>
      <activation>
        <property>
          <name>java.version</name>
          <value>1.8.0_66</value>
        </property>
      </activation>
      <properties>
<<<<<<< HEAD
        <alpn.version>8.1.5.v20150921</alpn.version>
=======
        <alpn.version>8.1.6.v20151105</alpn.version>
>>>>>>> b4cf2921
      </properties>
    </profile>
  </profiles>
</project><|MERGE_RESOLUTION|>--- conflicted
+++ resolved
@@ -975,9 +975,6 @@
         <alpn.version>8.1.5.v20150921</alpn.version>
       </properties>
     </profile>
-<<<<<<< HEAD
-
-=======
     <profile>
       <id>8u65</id>
       <activation>
@@ -990,7 +987,6 @@
         <alpn.version>8.1.6.v20151105</alpn.version>
       </properties>
     </profile>
->>>>>>> b4cf2921
     <profile>
       <id>8u66</id>
       <activation>
@@ -1000,11 +996,7 @@
         </property>
       </activation>
       <properties>
-<<<<<<< HEAD
-        <alpn.version>8.1.5.v20150921</alpn.version>
-=======
         <alpn.version>8.1.6.v20151105</alpn.version>
->>>>>>> b4cf2921
       </properties>
     </profile>
   </profiles>
