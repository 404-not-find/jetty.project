//
//  ========================================================================
//  Copyright (c) 1995-2015 Mort Bay Consulting Pty. Ltd.
//  ------------------------------------------------------------------------
//  All rights reserved. This program and the accompanying materials
//  are made available under the terms of the Eclipse Public License v1.0
//  and Apache License v2.0 which accompanies this distribution.
//
//      The Eclipse Public License is available at
//      http://www.eclipse.org/legal/epl-v10.html
//
//      The Apache License v2.0 is available at
//      http://www.opensource.org/licenses/apache2.0.php
//
//  You may elect to redistribute this code under either of these licenses.
//  ========================================================================
//

package org.eclipse.jetty.client;

<<<<<<< HEAD
public abstract class MultiplexHttpDestination extends HttpDestination
{
=======
import java.util.concurrent.atomic.AtomicInteger;
import java.util.concurrent.atomic.AtomicReference;

import org.eclipse.jetty.client.api.Connection;
import org.eclipse.jetty.client.api.Request;
import org.eclipse.jetty.util.Promise;

public abstract class MultiplexHttpDestination<C extends Connection> extends HttpDestination implements Promise<Connection>
{
    private final AtomicReference<ConnectState> connect = new AtomicReference<>(ConnectState.DISCONNECTED);
    private final AtomicInteger requestsPerConnection = new AtomicInteger();
    private int maxRequestsPerConnection = 1024;
    private C connection;

>>>>>>> 8d28be57
    protected MultiplexHttpDestination(HttpClient client, Origin origin)
    {
        super(client, origin);
    }

<<<<<<< HEAD
    protected ConnectionPool newConnectionPool(HttpClient client)
=======
    public int getMaxRequestsPerConnection()
    {
        return maxRequestsPerConnection;
    }

    public void setMaxRequestsPerConnection(int maxRequestsPerConnection)
    {
        this.maxRequestsPerConnection = maxRequestsPerConnection;
    }

    @Override
    public void send()
    {
        while (true)
        {
            ConnectState current = connect.get();
            switch (current)
            {
                case DISCONNECTED:
                {
                    if (!connect.compareAndSet(current, ConnectState.CONNECTING))
                        break;
                    newConnection(this);
                    return;
                }
                case CONNECTING:
                {
                    // Waiting to connect, just return
                    return;
                }
                case CONNECTED:
                {
                    process(connection);
                    return;
                }
                default:
                {
                    abort(new IllegalStateException("Invalid connection state " + current));
                    return;
                }
            }
        }
    }

    @Override
    @SuppressWarnings("unchecked")
    public void succeeded(Connection result)
    {
        C connection = this.connection = (C)result;
        if (connect.compareAndSet(ConnectState.CONNECTING, ConnectState.CONNECTED))
        {
            process(connection);
        }
        else
        {
            connection.close();
            failed(new IllegalStateException());
        }
    }

    @Override
    public void failed(Throwable x)
    {
        connect.set(ConnectState.DISCONNECTED);
        abort(x);
    }

    protected void process(final C connection)
    {
        while (true)
        {
            int max = getMaxRequestsPerConnection();
            int count = requestsPerConnection.get();
            int next = count + 1;
            if (next > max)
                return;

            if (requestsPerConnection.compareAndSet(count, next))
            {
                HttpExchange exchange = getHttpExchanges().poll();
                if (LOG.isDebugEnabled())
                    LOG.debug("Processing {}/{} {} on {}", next, max, exchange, connection);
                if (exchange == null)
                {
                    requestsPerConnection.decrementAndGet();
                    return;
                }

                final Request request = exchange.getRequest();
                Throwable cause = request.getAbortCause();
                if (cause != null)
                {
                    if (LOG.isDebugEnabled())
                        LOG.debug("Aborted before processing {}: {}", exchange, cause);
                    // It may happen that the request is aborted before the exchange
                    // is created. Aborting the exchange a second time will result in
                    // a no-operation, so we just abort here to cover that edge case.
                    exchange.abort(cause);
                    requestsPerConnection.decrementAndGet();
                }
                else
                {
                    send(connection, exchange);
                }
            }
        }
    }

    @Override
    public void release(Connection connection)
    {
        requestsPerConnection.decrementAndGet();
        send();
    }

    @Override
    public void close()
    {
        super.close();
        C connection = this.connection;
        if (connection != null)
            connection.close();
    }

    @Override
    public void close(Connection connection)
    {
        super.close(connection);
        while (true)
        {
            ConnectState current = connect.get();
            if (connect.compareAndSet(current, ConnectState.DISCONNECTED))
            {
                if (getHttpClient().isRemoveIdleDestinations())
                    getHttpClient().removeDestination(this);
                break;
            }
        }
    }

    protected abstract void send(C connection, HttpExchange exchange);

    private enum ConnectState
>>>>>>> 8d28be57
    {
        return new MultiplexConnectionPool(this, client.getMaxConnectionsPerDestination(), this,
                client.getMaxRequestsQueuedPerDestination());
    }
}<|MERGE_RESOLUTION|>--- conflicted
+++ resolved
@@ -18,179 +18,31 @@
 
 package org.eclipse.jetty.client;
 
-<<<<<<< HEAD
 public abstract class MultiplexHttpDestination extends HttpDestination
 {
-=======
-import java.util.concurrent.atomic.AtomicInteger;
-import java.util.concurrent.atomic.AtomicReference;
-
-import org.eclipse.jetty.client.api.Connection;
-import org.eclipse.jetty.client.api.Request;
-import org.eclipse.jetty.util.Promise;
-
-public abstract class MultiplexHttpDestination<C extends Connection> extends HttpDestination implements Promise<Connection>
-{
-    private final AtomicReference<ConnectState> connect = new AtomicReference<>(ConnectState.DISCONNECTED);
-    private final AtomicInteger requestsPerConnection = new AtomicInteger();
-    private int maxRequestsPerConnection = 1024;
-    private C connection;
-
->>>>>>> 8d28be57
     protected MultiplexHttpDestination(HttpClient client, Origin origin)
     {
         super(client, origin);
     }
 
-<<<<<<< HEAD
     protected ConnectionPool newConnectionPool(HttpClient client)
-=======
+    {
+        return new MultiplexConnectionPool(this, client.getMaxConnectionsPerDestination(), this,
+                client.getMaxRequestsQueuedPerDestination());
+    }
+
     public int getMaxRequestsPerConnection()
     {
-        return maxRequestsPerConnection;
+        ConnectionPool connectionPool = getConnectionPool();
+        if (connectionPool instanceof MultiplexConnectionPool)
+            return ((MultiplexConnectionPool)connectionPool).getMaxMultiplex();
+        return 1;
     }
 
     public void setMaxRequestsPerConnection(int maxRequestsPerConnection)
     {
-        this.maxRequestsPerConnection = maxRequestsPerConnection;
-    }
-
-    @Override
-    public void send()
-    {
-        while (true)
-        {
-            ConnectState current = connect.get();
-            switch (current)
-            {
-                case DISCONNECTED:
-                {
-                    if (!connect.compareAndSet(current, ConnectState.CONNECTING))
-                        break;
-                    newConnection(this);
-                    return;
-                }
-                case CONNECTING:
-                {
-                    // Waiting to connect, just return
-                    return;
-                }
-                case CONNECTED:
-                {
-                    process(connection);
-                    return;
-                }
-                default:
-                {
-                    abort(new IllegalStateException("Invalid connection state " + current));
-                    return;
-                }
-            }
-        }
-    }
-
-    @Override
-    @SuppressWarnings("unchecked")
-    public void succeeded(Connection result)
-    {
-        C connection = this.connection = (C)result;
-        if (connect.compareAndSet(ConnectState.CONNECTING, ConnectState.CONNECTED))
-        {
-            process(connection);
-        }
-        else
-        {
-            connection.close();
-            failed(new IllegalStateException());
-        }
-    }
-
-    @Override
-    public void failed(Throwable x)
-    {
-        connect.set(ConnectState.DISCONNECTED);
-        abort(x);
-    }
-
-    protected void process(final C connection)
-    {
-        while (true)
-        {
-            int max = getMaxRequestsPerConnection();
-            int count = requestsPerConnection.get();
-            int next = count + 1;
-            if (next > max)
-                return;
-
-            if (requestsPerConnection.compareAndSet(count, next))
-            {
-                HttpExchange exchange = getHttpExchanges().poll();
-                if (LOG.isDebugEnabled())
-                    LOG.debug("Processing {}/{} {} on {}", next, max, exchange, connection);
-                if (exchange == null)
-                {
-                    requestsPerConnection.decrementAndGet();
-                    return;
-                }
-
-                final Request request = exchange.getRequest();
-                Throwable cause = request.getAbortCause();
-                if (cause != null)
-                {
-                    if (LOG.isDebugEnabled())
-                        LOG.debug("Aborted before processing {}: {}", exchange, cause);
-                    // It may happen that the request is aborted before the exchange
-                    // is created. Aborting the exchange a second time will result in
-                    // a no-operation, so we just abort here to cover that edge case.
-                    exchange.abort(cause);
-                    requestsPerConnection.decrementAndGet();
-                }
-                else
-                {
-                    send(connection, exchange);
-                }
-            }
-        }
-    }
-
-    @Override
-    public void release(Connection connection)
-    {
-        requestsPerConnection.decrementAndGet();
-        send();
-    }
-
-    @Override
-    public void close()
-    {
-        super.close();
-        C connection = this.connection;
-        if (connection != null)
-            connection.close();
-    }
-
-    @Override
-    public void close(Connection connection)
-    {
-        super.close(connection);
-        while (true)
-        {
-            ConnectState current = connect.get();
-            if (connect.compareAndSet(current, ConnectState.DISCONNECTED))
-            {
-                if (getHttpClient().isRemoveIdleDestinations())
-                    getHttpClient().removeDestination(this);
-                break;
-            }
-        }
-    }
-
-    protected abstract void send(C connection, HttpExchange exchange);
-
-    private enum ConnectState
->>>>>>> 8d28be57
-    {
-        return new MultiplexConnectionPool(this, client.getMaxConnectionsPerDestination(), this,
-                client.getMaxRequestsQueuedPerDestination());
+        ConnectionPool connectionPool = getConnectionPool();
+        if (connectionPool instanceof MultiplexConnectionPool)
+            ((MultiplexConnectionPool)connectionPool).setMaxMultiplex(maxRequestsPerConnection);
     }
 }