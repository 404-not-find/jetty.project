--- conflicted
+++ resolved
@@ -10,10 +10,6 @@
   <url>http://www.eclipse.org/jetty</url>
   <properties>
     <bundle-symbolic-name>${project.groupId}.infinispan</bundle-symbolic-name>
-<<<<<<< HEAD
-    <infinispan.version>9.1.0.Final</infinispan.version>
-=======
->>>>>>> 4f1b28eb
   </properties>
   <build>
     <defaultGoal>install</defaultGoal>
@@ -46,7 +42,7 @@
     <dependency>
          <groupId>org.infinispan.protostream</groupId>
          <artifactId>protostream</artifactId>
-         <version>4.1.0.Final</version>
+         <version>4.2.2.Final</version>
     </dependency>
     <dependency>
        <groupId>org.eclipse.jetty</groupId>
@@ -56,13 +52,17 @@
     <dependency>
       <groupId>org.infinispan</groupId>
       <artifactId>infinispan-client-hotrod</artifactId>
-      <version>9.1.0.Final</version>
+      <version>${infinispan.version}</version>
       <scope>provided</scope>
+    </dependency>
+    <dependency>
+      <groupId>org.jboss.logging</groupId>
+      <artifactId>jboss-logging</artifactId>
     </dependency>
     <dependency>
       <groupId>org.infinispan</groupId>
       <artifactId>infinispan-remote-query-client</artifactId>
-      <version>9.1.0.Final</version>
+      <version>${infinispan.version}</version>
       <scope>provided</scope>
     </dependency>
   </dependencies>
