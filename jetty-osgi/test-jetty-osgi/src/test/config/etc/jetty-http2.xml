<?xml version="1.0" encoding="UTF-8"?>
<!DOCTYPE Configure PUBLIC "-//Jetty//Configure//EN" "https://www.eclipse.org/jetty/configure_10_0.dtd">

<<<<<<< HEAD
<!-- ============================================================= -->
<!-- Configure a HTTP2 on the ssl connector.                       -->
<!-- ============================================================= -->
=======
<!-- ============================================================= --><!-- Configure an HTTP2 on the ssl connector.                       --><!-- ============================================================= -->
>>>>>>> 49ba6d1a
<Configure id="sslConnector" class="org.eclipse.jetty.server.ServerConnector">
  <Call name="addConnectionFactory">
    <Arg>
      <New class="org.eclipse.jetty.http2.server.HTTP2ServerConnectionFactory">
        <Arg name="config"><Ref refid="sslHttpConfig"/></Arg>
        <Set name="maxConcurrentStreams" property="jetty.http2.maxConcurrentStreams"/>
        <Set name="initialStreamRecvWindow" property="jetty.http2.initialStreamRecvWindow"/>
        <Set name="initialSessionRecvWindow" property="jetty.http2.initialSessionRecvWindow"/>
      </New>
    </Arg>
  </Call>

  <Ref refid="sslContextFactory">
    <Set name="CipherComparator">
      <Get class="org.eclipse.jetty.http2.HTTP2Cipher" name="COMPARATOR"/>
    </Set>
    <Set name="useCipherSuitesOrder">true</Set>
    <Call name="addExcludeProtocols">
      <Arg>
        <Array type="java.lang.String">
          <Item>TLSv1.3</Item>
        </Array>
      </Arg>
    </Call>
  </Ref>

</Configure><|MERGE_RESOLUTION|>--- conflicted
+++ resolved
@@ -1,13 +1,9 @@
 <?xml version="1.0" encoding="UTF-8"?>
 <!DOCTYPE Configure PUBLIC "-//Jetty//Configure//EN" "https://www.eclipse.org/jetty/configure_10_0.dtd">
 
-<<<<<<< HEAD
 <!-- ============================================================= -->
-<!-- Configure a HTTP2 on the ssl connector.                       -->
+<!-- Configure an HTTP2 on the ssl connector.                       -->
 <!-- ============================================================= -->
-=======
-<!-- ============================================================= --><!-- Configure an HTTP2 on the ssl connector.                       --><!-- ============================================================= -->
->>>>>>> 49ba6d1a
 <Configure id="sslConnector" class="org.eclipse.jetty.server.ServerConnector">
   <Call name="addConnectionFactory">
     <Arg>
