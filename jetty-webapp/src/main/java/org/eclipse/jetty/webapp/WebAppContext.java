--- conflicted
+++ resolved
@@ -25,6 +25,7 @@
 import java.net.URLClassLoader;
 import java.security.PermissionCollection;
 import java.util.ArrayList;
+import java.util.Arrays;
 import java.util.Collection;
 import java.util.Collections;
 import java.util.EventListener;
@@ -62,11 +63,8 @@
 import org.eclipse.jetty.servlet.ServletHandler;
 import org.eclipse.jetty.util.AttributesMap;
 import org.eclipse.jetty.util.MultiException;
-<<<<<<< HEAD
 import org.eclipse.jetty.util.TopologicalSort;
-=======
 import org.eclipse.jetty.util.TypeUtil;
->>>>>>> afb75051
 import org.eclipse.jetty.util.URIUtil;
 import org.eclipse.jetty.util.annotation.ManagedAttribute;
 import org.eclipse.jetty.util.annotation.ManagedObject;
@@ -202,7 +200,6 @@
     // loaded by the web application using system classloader,
     // so if web application needs to load any of such classes,
     // it has to include them in its distribution.
-<<<<<<< HEAD
     public final static ClasspathPattern __dftServerClasses =new ClasspathPattern
     (
         "org.eclipse.jetty."                // hide jetty classes
@@ -212,38 +209,6 @@
     private final ClasspathPattern _systemClasses = new ClasspathPattern(__dftSystemClasses);
     private final ClasspathPattern _serverClasses = new ClasspathPattern(__dftServerClasses);
 
-=======
-    // TODO This centrally managed list of features that are exposed/hidden needs to be replaced
-    // with a more automatic distributed mechanism
-    // TODO should be white list rather than black list
-    public final static String[] __dftServerClasses =
-    {
-        "-org.eclipse.jetty.server.session.SessionData", //don't hide SessionData for de/serialization purposes
-        "-org.eclipse.jetty.jmx.",          // don't hide jmx classes
-        "-org.eclipse.jetty.util.annotation.", // don't hide jmx annotation
-        "-org.eclipse.jetty.continuation.", // don't hide continuation classes
-        "-org.eclipse.jetty.jndi.",         // don't hide naming classes
-        "-org.eclipse.jetty.jaas.",         // don't hide jaas classes
-        "-org.eclipse.jetty.servlets.",     // don't hide jetty servlets
-        "-org.eclipse.jetty.servlet.DefaultServlet", // don't hide default servlet
-        "-org.eclipse.jetty.servlet.NoJspServlet", // don't hide noJspServlet servlet
-        "-org.eclipse.jetty.jsp.",          //don't hide jsp servlet
-        "-org.eclipse.jetty.servlet.listener.", // don't hide useful listeners
-        "-org.eclipse.jetty.websocket.",    // don't hide websocket classes from webapps (allow webapp to use ones from system classloader)
-        "-org.eclipse.jetty.apache.",       // don't hide jetty apache impls
-        "-org.eclipse.jetty.util.log.",     // don't hide server log 
-        "-org.eclipse.jetty.alpn.",         // don't hide ALPN
-        "org.objectweb.asm.",               // hide asm used by jetty
-        "org.eclipse.jdt.",                 // hide jdt used by jetty
-        "org.eclipse.jetty."                // hide other jetty classes
-    } ;
-
-    private final List<String> _configurationClasses = new ArrayList<>();
-    private ClasspathPattern _systemClasses = null;
-    private ClasspathPattern _serverClasses = null;
-
-    private final List<Configuration> _configurations = new ArrayList<>();
->>>>>>> afb75051
     private String _defaultsDescriptor=WEB_DEFAULTS_XML;
     private String _descriptor=null;
     private final List<String> _overrideDescriptors = new ArrayList<>();
@@ -530,15 +495,15 @@
     {        
         // Add the known server class inclusions for all known configurations
         for (Configuration configuration : Configurations.getKnown())
-            _serverClasses.addInclusions(configuration.getServerClasses());
+            _serverClasses.include(configuration.getServerClasses().getInclusions());
         
         // Setup Configuration classes for this webapp!
         loadConfigurations();
         _configurations.sort();
         for (Configuration configuration:_configurations)
         {
-            _systemClasses.add(configuration.getSystemClasses());
-            _serverClasses.addExclusions(configuration.getServerClasses());
+            _systemClasses.add(configuration.getSystemClasses().getPatterns());
+            _serverClasses.exclude(configuration.getServerClasses().getExclusions());
         }
         
         // Configure classloader
@@ -735,17 +700,6 @@
 
     /* ------------------------------------------------------------ */
     /**
-     * @see #setServerClasses(String[])
-     * @return Returns the serverClasses.
-     */
-    @ManagedAttribute(value="classes and packages hidden by the context classloader", readonly=true)
-    public String[] getServerClasses()
-    {
-        return _serverClasses.toArray();
-    }
-
-    /* ------------------------------------------------------------ */
-    /**
      * Set the server classes patterns.
      * <p>
      * Server classes/packages are classes used to implement the server and are hidden
@@ -757,7 +711,7 @@
     public void setServerClasspathPattern(ClasspathPattern serverClasses)
     {
         _serverClasses.clear();
-        _serverClasses.add(serverClasses);
+        _serverClasses.add(serverClasses.getPatterns());
     }
 
     /* ------------------------------------------------------------ */
@@ -772,180 +726,62 @@
     public void setSystemClasspathPattern(ClasspathPattern systemClasses)
     {
         _systemClasses.clear();
-        _systemClasses.add(systemClasses);
-    }
-
-    /* ------------------------------------------------------------ */
-<<<<<<< HEAD
+        _systemClasses.add(systemClasses.getPatterns());
+    }
+
+    /* ------------------------------------------------------------ */
     public void addServerClasspathPattern(ClasspathPattern serverClasses)
     {
-        _serverClasses.add(serverClasses);
+        _serverClasses.add(serverClasses.getPatterns());
     }
 
     /* ------------------------------------------------------------ */
     public void addSystemClasspathPattern(ClasspathPattern systemClasses)
     {
-        _serverClasses.add(systemClasses);
-    }
-
-    /* ------------------------------------------------------------ */
+        _serverClasses.add(systemClasses.getPatterns());
+    }
+    
+    /* ------------------------------------------------------------ */
+    /**
+     * @return The ClasspathPattern used to match System (protected) classes
+     */
+    public ClasspathPattern getSystemClasspathPattern()
+    {
+        return _systemClasses;
+    }
+    
+    /* ------------------------------------------------------------ */
+    /**
+     * @return The ClasspathPattern used to match Server (hidden) classes
+     */
     public ClasspathPattern getServerClasspathPattern()
     {
         return _serverClasses;
     }
-    
-    /* ------------------------------------------------------------ */
-    public ClasspathPattern getSystemClasspathPattern()
-    {
-        return _systemClasses;
-    }
-    
-    /* ------------------------------------------------------------ */
-    /** Add to the list of Server classes.
-     * @param classOrPackage A fully qualified class name (eg com.foo.MyClass) 
-     * or a qualified package name ending with '.' (eg com.foo.).  If the class 
-     * or package has '-' it is excluded from the server classes. This argument 
-     * may also be a comma separated list of classOrPackage patterns.
-     * @deprecated use {@link #addServerClasspathPattern(ClasspathPattern)}
+
+    /* ------------------------------------------------------------ */
+    @ManagedAttribute(value="classes and packages protected by context classloader", readonly=true)
+    public String[] getSystemClasses()
+    {
+        return _systemClasses.getPatterns();
+    }
+
+    /* ------------------------------------------------------------ */
+    /**
      * @see #setServerClasses(String[])
-     * @see <a href="http://www.eclipse.org/jetty/documentation/current/jetty-classloading.html">Jetty Documentation: Classloading</a>
-=======
-    /**
-     * @return The ClasspathPattern used to match Server (hidden) classes
->>>>>>> afb75051
-     */
-    public ClasspathPattern getServerClasspathPattern()
-    {
-<<<<<<< HEAD
-        _serverClasses.add(classOrPackage);
-=======
-        if (_serverClasses == null)
-            loadServerClasses();
-
-        return _serverClasses;
-    }
-
-    /* ------------------------------------------------------------ */
-    @Deprecated
-    public void addServerClass(String classOrPackageOrLocation)
-    {
-        if (_serverClasses == null)
-            loadServerClasses();
-
-        _serverClasses.add(classOrPackageOrLocation);
->>>>>>> afb75051
-    }
-
-    /* ------------------------------------------------------------ */
-    /** Prepend to the list of Server classes.
-     * @param classOrPackage A fully qualified class name (eg com.foo.MyClass) 
-     * or a qualified package name ending with '.' (eg com.foo.).  If the class 
-     * or package has '-' it is excluded from the server classes. This argument may also be a comma 
-     * separated list of classOrPackage patterns.
-     * @deprecated use {@link #addServerClasspathPattern(ClasspathPattern)}
-     * @see #setServerClasses(String[])
-     * @see <a href="http://www.eclipse.org/jetty/documentation/current/jetty-classloading.html">Jetty Documentation: Classloading</a>
-     */
-    @Deprecated
-    public void prependServerClass(String classOrPackage)
-    {
-<<<<<<< HEAD
-        addServerClass(classOrPackage);
-=======
-        if (_serverClasses == null)
-            loadServerClasses();
-
-        _serverClasses.add(classOrPackage);
->>>>>>> afb75051
-    }
-
-    /* ------------------------------------------------------------ */
-    /**
-     * @deprecated use {@link #getSystemClasspathPattern()}.
-     * @see #setSystemClasses(String[])
-     * @return Returns the systemClasses.
-     */
-    @ManagedAttribute(value="classes and packages given priority by context classloader", readonly=true)
-    public String[] getSystemClasses()
-    {
-        return _systemClasses.toArray();
-    }
-    
-    /* ------------------------------------------------------------ */
-<<<<<<< HEAD
-    /** Add to the list of System classes.
-     * @param classOrPackage A fully qualified class name (eg com.foo.MyClass) 
-     * or a qualified package name ending with '.' (eg com.foo.).  If the class 
-     * or package has '-' it is excluded from the system classes.  
-     * This argument may also be a comma 
-     * separated list of classOrPackage patterns.
-     * @deprecated use {@link #addSystemClasspathPattern(ClasspathPattern)}
-     * @see #setSystemClasses(String[])
-     * @see <a href="http://www.eclipse.org/jetty/documentation/current/jetty-classloading.html">Jetty Documentation: Classloading</a>
-=======
-    /**
-     * @return The ClasspathPattern used to match System (protected) classes
->>>>>>> afb75051
-     */
-    public ClasspathPattern getSystemClasspathPattern()
-    {
-        if (_systemClasses == null)
-            loadSystemClasses();
-
-        return _systemClasses;
-    }
-
-    /* ------------------------------------------------------------ */
-    @Deprecated
-    public void addSystemClass(String classOrPackage)
-    {
-        _systemClasses.add(classOrPackage);
-    }
-
-    /* ------------------------------------------------------------ */
-    /** Prepend to the list of System classes.
-     * @param classOrPackage A fully qualified class name (eg com.foo.MyClass) 
-     * or a qualified package name ending with '.' (eg com.foo.).  If the class 
-     * or package has '-' it is excluded from the system classes.
-     * This argument may also be a comma 
-     * separated list of classOrPackage patterns.  
-     * @deprecated use {@link #addSystemClasspathPattern(ClasspathPattern)}
-     * @see #setSystemClasses(String[])
-     * @see <a href="http://www.eclipse.org/jetty/documentation/current/jetty-classloading.html">Jetty Documentation: Classloading</a>
-     */
-    @Deprecated
-    public void prependSystemClass(String classOrPackage)
-    {
-<<<<<<< HEAD
-=======
-        if (_systemClasses == null)
-            loadSystemClasses();
-
->>>>>>> afb75051
-        _systemClasses.add(classOrPackage);
-    }
-    
-    /* ------------------------------------------------------------ */
-    @Deprecated
-    public boolean isServerClass(String name)
-    {
-        return _serverClasses.match(name);
-    }
-
-    /* ------------------------------------------------------------ */
-    @Deprecated
-    public boolean isSystemClass(String name)
-    {
-        return _systemClasses.match(name);
-    }
-    
+     * @return Returns the serverClasses.
+     */
+    @ManagedAttribute(value="classes and packages hidden by the context classloader", readonly=true)
+    public String[] getServerClasses()
+    {
+        return _serverClasses.getPatterns();
+    }
+
+
     /* ------------------------------------------------------------ */
     @Override
     public boolean isServerClass(Class<?> clazz)
     {
-        if (_serverClasses == null)
-            loadServerClasses();
-
         boolean result = _serverClasses.match(clazz);
         if (LOG.isDebugEnabled())
             LOG.debug("isServerClass=={} {}",result,clazz);
@@ -956,9 +792,6 @@
     @Override
     public boolean isSystemClass(Class<?> clazz)
     {
-        if (_systemClasses == null)
-            loadSystemClasses();
-
         boolean result = _systemClasses.match(clazz);
         if (LOG.isDebugEnabled())
             LOG.debug("isSystemClass=={} {}",result,clazz);
@@ -969,9 +802,6 @@
     @Override
     public boolean isServerResource(String name, URL url)
     {
-        if (_serverClasses == null)
-            loadServerClasses();
-
         boolean result =  _serverClasses.match(name,url);
         if (LOG.isDebugEnabled())
             LOG.debug("isServerResource=={} {} {}",result,name,url);
@@ -982,67 +812,27 @@
     @Override
     public boolean isSystemResource(String name, URL url)
     {
-        if (_systemClasses == null)
-            loadSystemClasses();
-
         boolean result = _systemClasses.match(name,url);
         if (LOG.isDebugEnabled())
             LOG.debug("isSystemResource=={} {} {}",result,name,url);
         return result;
     }
 
-<<<<<<< HEAD
-
     /* ------------------------------------------------------------ */
     @Override
     public void setServer(Server server)
-=======
-    /* ------------------------------------------------------------ */
-    protected void loadSystemClasses()
-    {
-        if (_systemClasses != null)
-            return;
-
-        //look for a Server attribute with the list of System classes
-        //to apply to every web application. If not present, use our defaults.
-        Server server = getServer();
-        if (server != null)
-        {
-            Object systemClasses = server.getAttribute(SERVER_SYS_CLASSES);
-            if (systemClasses instanceof String[])
-                _systemClasses = new ClasspathPattern((String[])systemClasses);
-            else if (systemClasses instanceof ClasspathPattern)
-                _systemClasses = new ClasspathPattern(((ClasspathPattern)systemClasses).getPatterns());
-        }
-
-        if (_systemClasses == null)
-            _systemClasses = new ClasspathPattern(__dftSystemClasses);
-    }
-
-    /* ------------------------------------------------------------ */
-    protected void loadServerClasses()
->>>>>>> afb75051
     {
         super.setServer(server);
         if (server != null)
         {
-<<<<<<< HEAD
             if (_systemClasses.isEmpty())
             {
                 Object systemClasses = server.getAttribute(SERVER_SYS_CLASSES);
                 if (systemClasses instanceof String[])
                     systemClasses = new ClasspathPattern((String[])systemClasses);
                 if (systemClasses instanceof ClasspathPattern)
-                    _systemClasses.add((ClasspathPattern)systemClasses);
+                    _systemClasses.add(((ClasspathPattern)systemClasses).getPatterns());
             }
-=======
-            Object serverClasses = server.getAttribute(SERVER_SRV_CLASSES);
-            if (serverClasses instanceof String[])
-                _serverClasses = new ClasspathPattern((String[])serverClasses);
-            else if (serverClasses instanceof ClasspathPattern)
-                _serverClasses = new ClasspathPattern(((ClasspathPattern)serverClasses).getPatterns());
-        }
->>>>>>> afb75051
 
             if (_serverClasses.isEmpty())
             {
@@ -1050,7 +840,7 @@
                 if (serverClasses instanceof String[])
                     serverClasses = new ClasspathPattern((String[])serverClasses);
                 if (serverClasses instanceof ClasspathPattern)
-                    _systemClasses.add((ClasspathPattern)serverClasses);
+                    _systemClasses.add(((ClasspathPattern)serverClasses).getPatterns());
             }
         }
     }
@@ -1179,15 +969,9 @@
         
         dumpBeans(out,indent,
             Collections.singletonList(new ClassLoaderDump(getClassLoader())),
-<<<<<<< HEAD
-            Collections.singletonList(new DumpableCollection("Systemclasses "+this,_systemClasses==null?Collections.emptyList():_systemClasses.getPatterns())),
-            Collections.singletonList(new DumpableCollection("Serverclasses "+this,_serverClasses==null?Collections.emptyList():_serverClasses.getPatterns())),
-            Collections.singletonList(new DumpableCollection("Configurations "+this,_configurations.getConfigurations())),
-=======
             Collections.singletonList(new DumpableCollection("Systemclasses "+this,system_classes)),
             Collections.singletonList(new DumpableCollection("Serverclasses "+this,server_classes)),
-            Collections.singletonList(new DumpableCollection("Configurations "+this,_configurations)),
->>>>>>> afb75051
+            Collections.singletonList(new DumpableCollection("Configurations "+this,_configurations.getConfigurations())),
             Collections.singletonList(new DumpableCollection("Handler attributes "+this,((AttributesMap)getAttributes()).getAttributeEntrySet())),
             Collections.singletonList(new DumpableCollection("Context attributes "+this,((Context)getServletContext()).getAttributeEntrySet())),
             Collections.singletonList(new DumpableCollection("Initparams "+this,getInitParams().entrySet()))
@@ -1777,8 +1561,6 @@
         return _metadata;
     }
 
-<<<<<<< HEAD
-=======
     /* ------------------------------------------------------------ */
     public static void addServerClasses(Server server,String... pattern )
     {
@@ -1796,7 +1578,7 @@
         if (o instanceof String[])
             server_classes = (String[])o;
         else
-            server_classes = __dftServerClasses;
+            server_classes = __dftServerClasses.getPatterns();
         int l = server_classes.length;
         server_classes = Arrays.copyOf(server_classes,l+pattern.length);
         System.arraycopy(pattern,0,server_classes,l,pattern.length);
@@ -1820,12 +1602,11 @@
         if (o instanceof String[])
             system_classes = (String[])o;
         else
-            system_classes = __dftSystemClasses;
+            system_classes = __dftSystemClasses.getPatterns();
         int l = system_classes.length;
         system_classes = Arrays.copyOf(system_classes,l+pattern.length);
         System.arraycopy(pattern,0,system_classes,l,pattern.length);
         server.setAttribute(SERVER_SYS_CLASSES,system_classes);
     }
 
->>>>>>> afb75051
 }