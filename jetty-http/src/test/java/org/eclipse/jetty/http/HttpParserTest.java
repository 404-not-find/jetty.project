//
//  ========================================================================
//  Copyright (c) 1995-2019 Mort Bay Consulting Pty. Ltd.
//  ------------------------------------------------------------------------
//  All rights reserved. This program and the accompanying materials
//  are made available under the terms of the Eclipse Public License v1.0
//  and Apache License v2.0 which accompanies this distribution.
//
//      The Eclipse Public License is available at
//      http://www.eclipse.org/legal/epl-v10.html
//
//      The Apache License v2.0 is available at
//      http://www.opensource.org/licenses/apache2.0.php
//
//  You may elect to redistribute this code under either of these licenses.
//  ========================================================================
//

package org.eclipse.jetty.http;

import java.nio.ByteBuffer;
import java.nio.charset.StandardCharsets;
import java.util.ArrayList;
import java.util.List;

import org.eclipse.jetty.http.HttpParser.State;
import org.eclipse.jetty.toolchain.test.Net;
import org.eclipse.jetty.util.BufferUtil;
import org.eclipse.jetty.util.log.StacklessLogging;
import org.hamcrest.Matchers;
import org.junit.jupiter.api.Assumptions;
import org.junit.jupiter.api.BeforeEach;
import org.junit.jupiter.api.Test;

import static org.eclipse.jetty.http.HttpCompliance.Violation.CASE_INSENSITIVE_METHOD;
import static org.eclipse.jetty.http.HttpCompliance.Violation.CASE_SENSITIVE_FIELD_NAME;
import static org.eclipse.jetty.http.HttpCompliance.Violation.MULTILINE_FIELD_VALUE;
import static org.eclipse.jetty.http.HttpCompliance.Violation.TRANSFER_ENCODING_WITH_CONTENT_LENGTH;
import static org.hamcrest.MatcherAssert.assertThat;
import static org.hamcrest.Matchers.contains;
import static org.hamcrest.Matchers.containsString;
import static org.hamcrest.Matchers.is;
import static org.hamcrest.Matchers.nullValue;
import static org.junit.jupiter.api.Assertions.assertEquals;
import static org.junit.jupiter.api.Assertions.assertFalse;
import static org.junit.jupiter.api.Assertions.assertNull;
import static org.junit.jupiter.api.Assertions.assertSame;
import static org.junit.jupiter.api.Assertions.assertTrue;

public class HttpParserTest
{
    /**
     * Parse until {@link State#END} state.
     * If the parser is already in the END state, then it is {@link HttpParser#reset()} and re-parsed.
     *
     * @param parser The parser to test
     * @param buffer the buffer to parse
     * @throws IllegalStateException If the buffers have already been partially parsed.
     */
    public static void parseAll(HttpParser parser, ByteBuffer buffer)
    {
        if (parser.isState(State.END))
            parser.reset();
        if (!parser.isState(State.START))
            throw new IllegalStateException("!START");

        // continue parsing
        int remaining = buffer.remaining();
        while (!parser.isState(State.END) && remaining > 0)
        {
            int was_remaining = remaining;
            parser.parseNext(buffer);
            remaining = buffer.remaining();
            if (remaining == was_remaining)
                break;
        }
    }

    @Test
    public void HttpMethodTest()
    {
        assertNull(HttpMethod.lookAheadGet(BufferUtil.toBuffer("Wibble ")));
        assertNull(HttpMethod.lookAheadGet(BufferUtil.toBuffer("GET")));
        assertNull(HttpMethod.lookAheadGet(BufferUtil.toBuffer("MO")));

        assertEquals(HttpMethod.GET, HttpMethod.lookAheadGet(BufferUtil.toBuffer("GET ")));
        assertEquals(HttpMethod.MOVE, HttpMethod.lookAheadGet(BufferUtil.toBuffer("MOVE ")));

        ByteBuffer b = BufferUtil.allocateDirect(128);
        BufferUtil.append(b, BufferUtil.toBuffer("GET"));
        assertNull(HttpMethod.lookAheadGet(b));

        BufferUtil.append(b, BufferUtil.toBuffer(" "));
        assertEquals(HttpMethod.GET, HttpMethod.lookAheadGet(b));
    }

    @Test
    public void testLineParseMockIP()
    {
        ByteBuffer buffer = BufferUtil.toBuffer("POST /mock/127.0.0.1 HTTP/1.1\r\n" + "\r\n");

        HttpParser.RequestHandler handler = new Handler();
        HttpParser parser = new HttpParser(handler);
        parseAll(parser, buffer);
        assertEquals("POST", _methodOrVersion);
        assertEquals("/mock/127.0.0.1", _uriOrStatus);
        assertEquals("HTTP/1.1", _versionOrReason);
        assertEquals(-1, _headers);
    }

    @Test
    public void testLineParse0()
    {
        ByteBuffer buffer = BufferUtil.toBuffer("POST /foo HTTP/1.0\r\n" + "\r\n");

        HttpParser.RequestHandler handler = new Handler();
        HttpParser parser = new HttpParser(handler);
        parseAll(parser, buffer);
        assertEquals("POST", _methodOrVersion);
        assertEquals("/foo", _uriOrStatus);
        assertEquals("HTTP/1.0", _versionOrReason);
        assertEquals(-1, _headers);
    }

    @Test
    public void testLineParse1RFC2616()
    {
        ByteBuffer buffer = BufferUtil.toBuffer("GET /999\r\n");

        HttpParser.RequestHandler handler = new Handler();
        HttpParser parser = new HttpParser(handler, HttpCompliance.RFC2616_LEGACY);
        parseAll(parser, buffer);

        assertNull(_bad);
        assertEquals("GET", _methodOrVersion);
        assertEquals("/999", _uriOrStatus);
        assertEquals("HTTP/0.9", _versionOrReason);
        assertEquals(-1, _headers);
        assertThat(_complianceViolation, contains(HttpCompliance.Violation.HTTP_0_9));
    }

    @Test
    public void testLineParse1()
    {
        ByteBuffer buffer = BufferUtil.toBuffer("GET /999\r\n");

        HttpParser.RequestHandler handler = new Handler();
        HttpParser parser = new HttpParser(handler);
        parseAll(parser, buffer);
        assertEquals("HTTP/0.9 not supported", _bad);
        assertThat(_complianceViolation, Matchers.empty());
    }

    @Test
    public void testLineParse2RFC2616()
    {
        ByteBuffer buffer = BufferUtil.toBuffer("POST /222  \r\n");

        HttpParser.RequestHandler handler = new Handler();
        HttpParser parser = new HttpParser(handler, HttpCompliance.RFC2616_LEGACY);
        parseAll(parser, buffer);

        assertNull(_bad);
        assertEquals("POST", _methodOrVersion);
        assertEquals("/222", _uriOrStatus);
        assertEquals("HTTP/0.9", _versionOrReason);
        assertEquals(-1, _headers);
        assertThat(_complianceViolation, contains(HttpCompliance.Violation.HTTP_0_9));
    }

    @Test
    public void testLineParse2()
    {
        ByteBuffer buffer = BufferUtil.toBuffer("POST /222  \r\n");

        _versionOrReason = null;
        HttpParser.RequestHandler handler = new Handler();
        HttpParser parser = new HttpParser(handler);
        parseAll(parser, buffer);
        assertEquals("HTTP/0.9 not supported", _bad);
        assertThat(_complianceViolation, Matchers.empty());
    }

    @Test
    public void testLineParse3()
    {
        ByteBuffer buffer = BufferUtil.toBuffer("POST /fo\u0690 HTTP/1.0\r\n" + "\r\n", StandardCharsets.UTF_8);

        HttpParser.RequestHandler handler = new Handler();
        HttpParser parser = new HttpParser(handler);
        parseAll(parser, buffer);
        assertEquals("POST", _methodOrVersion);
        assertEquals("/fo\u0690", _uriOrStatus);
        assertEquals("HTTP/1.0", _versionOrReason);
        assertEquals(-1, _headers);
    }

    @Test
    public void testLineParse4()
    {
        ByteBuffer buffer = BufferUtil.toBuffer("POST /foo?param=\u0690 HTTP/1.0\r\n" + "\r\n", StandardCharsets.UTF_8);

        HttpParser.RequestHandler handler = new Handler();
        HttpParser parser = new HttpParser(handler);
        parseAll(parser, buffer);
        assertEquals("POST", _methodOrVersion);
        assertEquals("/foo?param=\u0690", _uriOrStatus);
        assertEquals("HTTP/1.0", _versionOrReason);
        assertEquals(-1, _headers);
    }

    @Test
    public void testLongURLParse()
    {
        ByteBuffer buffer = BufferUtil.toBuffer("POST /123456789abcdef/123456789abcdef/123456789abcdef/123456789abcdef/123456789abcdef/123456789abcdef/123456789abcdef/123456789abcdef/123456789abcdef/123456789abcdef/123456789abcdef/123456789abcdef/123456789abcdef/123456789abcdef/123456789abcdef/123456789abcdef/ HTTP/1.0\r\n" + "\r\n");

        HttpParser.RequestHandler handler = new Handler();
        HttpParser parser = new HttpParser(handler);
        parseAll(parser, buffer);
        assertEquals("POST", _methodOrVersion);
        assertEquals("/123456789abcdef/123456789abcdef/123456789abcdef/123456789abcdef/123456789abcdef/123456789abcdef/123456789abcdef/123456789abcdef/123456789abcdef/123456789abcdef/123456789abcdef/123456789abcdef/123456789abcdef/123456789abcdef/123456789abcdef/123456789abcdef/", _uriOrStatus);
        assertEquals("HTTP/1.0", _versionOrReason);
        assertEquals(-1, _headers);
    }

    @Test
    public void testAllowedLinePreamble()
    {
        ByteBuffer buffer = BufferUtil.toBuffer("\r\n\r\nGET / HTTP/1.0\r\n");

        HttpParser.RequestHandler handler = new Handler();
        HttpParser parser = new HttpParser(handler);
        parseAll(parser, buffer);
        assertEquals("GET", _methodOrVersion);
        assertEquals("/", _uriOrStatus);
        assertEquals("HTTP/1.0", _versionOrReason);
        assertEquals(-1, _headers);
    }

    @Test
    public void testDisallowedLinePreamble()
    {
        ByteBuffer buffer = BufferUtil.toBuffer("\r\n \r\nGET / HTTP/1.0\r\n");

        HttpParser.RequestHandler handler = new Handler();
        HttpParser parser = new HttpParser(handler);
        parseAll(parser, buffer);
        assertEquals("Illegal character SPACE=' '", _bad);
    }

    @Test
    public void testConnect()
    {
        ByteBuffer buffer = BufferUtil.toBuffer("CONNECT 192.168.1.2:80 HTTP/1.1\r\n" + "\r\n");
        HttpParser.RequestHandler handler = new Handler();
        HttpParser parser = new HttpParser(handler);
        parseAll(parser, buffer);
        assertEquals("CONNECT", _methodOrVersion);
        assertEquals("192.168.1.2:80", _uriOrStatus);
        assertEquals("HTTP/1.1", _versionOrReason);
        assertEquals(-1, _headers);
    }

    @Test
    public void testSimple()
    {
        ByteBuffer buffer = BufferUtil.toBuffer(
            "GET / HTTP/1.0\r\n" +
                "Host: localhost\r\n" +
                "Connection: close\r\n" +
                "\r\n");

        HttpParser.RequestHandler handler = new Handler();
        HttpParser parser = new HttpParser(handler);
        parseAll(parser, buffer);

        assertTrue(_headerCompleted);
        assertTrue(_messageCompleted);
        assertEquals("GET", _methodOrVersion);
        assertEquals("/", _uriOrStatus);
        assertEquals("HTTP/1.0", _versionOrReason);
        assertEquals("Host", _hdr[0]);
        assertEquals("localhost", _val[0]);
        assertEquals("Connection", _hdr[1]);
        assertEquals("close", _val[1]);
        assertEquals(1, _headers);
    }

    @Test
    public void testFoldedField2616()
    {
        ByteBuffer buffer = BufferUtil.toBuffer(
            "GET / HTTP/1.0\r\n" +
                "Host: localhost\r\n" +
                "Name: value\r\n" +
                " extra\r\n" +
                "Name2: \r\n" +
                "\tvalue2\r\n" +
                "\r\n");

        HttpParser.RequestHandler handler = new Handler();
        HttpParser parser = new HttpParser(handler, HttpCompliance.RFC2616_LEGACY);
        parseAll(parser, buffer);

        assertThat(_bad, Matchers.nullValue());
        assertEquals("Host", _hdr[0]);
        assertEquals("localhost", _val[0]);
        assertEquals(2, _headers);
        assertEquals("Name", _hdr[1]);
        assertEquals("value extra", _val[1]);
        assertEquals("Name2", _hdr[2]);
        assertEquals("value2", _val[2]);
        assertThat(_complianceViolation, contains(MULTILINE_FIELD_VALUE, MULTILINE_FIELD_VALUE));
    }

    @Test
    public void testFoldedField7230()
    {
        ByteBuffer buffer = BufferUtil.toBuffer(
            "GET / HTTP/1.0\r\n" +
                "Host: localhost\r\n" +
                "Name: value\r\n" +
                " extra\r\n" +
                "\r\n");

        HttpParser.RequestHandler handler = new Handler();
        HttpParser parser = new HttpParser(handler, 4096, HttpCompliance.RFC7230_LEGACY);
        parseAll(parser, buffer);

        assertThat(_bad, Matchers.notNullValue());
        assertThat(_bad, containsString("Line Folding not supported"));
        assertThat(_complianceViolation, Matchers.empty());
    }

    @Test
    public void testWhiteSpaceInName()
    {
        ByteBuffer buffer = BufferUtil.toBuffer(
            "GET / HTTP/1.0\r\n" +
                "Host: localhost\r\n" +
                "N ame: value\r\n" +
                "\r\n");

        HttpParser.RequestHandler handler = new Handler();
        HttpParser parser = new HttpParser(handler, 4096, HttpCompliance.RFC7230_LEGACY);
        parseAll(parser, buffer);

        assertThat(_bad, Matchers.notNullValue());
        assertThat(_bad, containsString("Illegal character"));
    }

    @Test
    public void testWhiteSpaceAfterName()
    {
        ByteBuffer buffer = BufferUtil.toBuffer(
            "GET / HTTP/1.0\r\n" +
                "Host: localhost\r\n" +
                "Name : value\r\n" +
                "\r\n");

        HttpParser.RequestHandler handler = new Handler();
        HttpParser parser = new HttpParser(handler, 4096, HttpCompliance.RFC7230_LEGACY);
        parseAll(parser, buffer);

        assertThat(_bad, Matchers.notNullValue());
        assertThat(_bad, containsString("Illegal character"));
    }

    @Test // TODO: Parameterize Test
    public void testWhiteSpaceBeforeRequest()
    {
        HttpCompliance[] compliances = new HttpCompliance[]
            {
                HttpCompliance.RFC7230, HttpCompliance.RFC2616
            };

        String[][] whitespaces = new String[][]
            {
                {" ", "Illegal character SPACE"},
                {"\t", "Illegal character HTAB"},
                {"\n", null},
                {"\r", "Bad EOL"},
                {"\r\n", null},
                {"\r\n\r\n", null},
                {"\r\n \r\n", "Illegal character SPACE"},
                {"\r\n\t\r\n", "Illegal character HTAB"},
                {"\r\t\n", "Bad EOL"},
                {"\r\r\n", "Bad EOL"},
                {"\t\r\t\r\n", "Illegal character HTAB"},
                {" \t \r \t \n\n", "Illegal character SPACE"},
                {" \r \t \r\n\r\n\r\n", "Illegal character SPACE"}
            };

        for (HttpCompliance compliance : compliances)
        {
            for (int j = 0; j < whitespaces.length; j++)
            {
                String request =
                    whitespaces[j][0] +
                        "GET / HTTP/1.1\r\n" +
                        "Host: localhost\r\n" +
                        "Name: value" + j + "\r\n" +
                        "Connection: close\r\n" +
                        "\r\n";

                ByteBuffer buffer = BufferUtil.toBuffer(request);
                HttpParser.RequestHandler handler = new Handler();
                HttpParser parser = new HttpParser(handler, 4096, compliance);
                _bad = null;
                parseAll(parser, buffer);

                String test = "whitespace.[" + compliance + "].[" + j + "]";
                String expected = whitespaces[j][1];
                if (expected == null)
                    assertThat(test, _bad, is(nullValue()));
                else
                    assertThat(test, _bad, containsString(expected));
            }
        }
    }

    @Test
    public void testNoValue()
    {
        ByteBuffer buffer = BufferUtil.toBuffer(
            "GET / HTTP/1.0\r\n" +
                "Host: localhost\r\n" +
                "Name0: \r\n" +
                "Name1:\r\n" +
                "\r\n");

        HttpParser.RequestHandler handler = new Handler();
        HttpParser parser = new HttpParser(handler);
        parseAll(parser, buffer);

        assertTrue(_headerCompleted);
        assertTrue(_messageCompleted);
        assertEquals("GET", _methodOrVersion);
        assertEquals("/", _uriOrStatus);
        assertEquals("HTTP/1.0", _versionOrReason);
        assertEquals("Host", _hdr[0]);
        assertEquals("localhost", _val[0]);
        assertEquals("Name0", _hdr[1]);
        assertEquals("", _val[1]);
        assertEquals("Name1", _hdr[2]);
        assertEquals("", _val[2]);
        assertEquals(2, _headers);
    }

    @Test
<<<<<<< HEAD
    public void testTrailingSpacesInHeaderNameNoCustom0() throws Exception
=======
    public void testSpaceinNameCustom0()
    {
        ByteBuffer buffer = BufferUtil.toBuffer(
            "GET / HTTP/1.0\r\n" +
                "Host: localhost\r\n" +
                "Name with space: value\r\n" +
                "Other: value\r\n" +
                "\r\n");

        HttpParser.RequestHandler handler = new Handler();
        HttpParser parser = new HttpParser(handler, HttpCompliance.CUSTOM0);
        parseAll(parser, buffer);

        assertThat(_bad, containsString("Illegal character"));
        assertThat(_complianceViolation, contains(HttpComplianceSection.NO_WS_AFTER_FIELD_NAME));
    }

    @Test
    public void testNoColonCustom0()
    {
        ByteBuffer buffer = BufferUtil.toBuffer(
            "GET / HTTP/1.0\r\n" +
                "Host: localhost\r\n" +
                "Name \r\n" +
                "Other: value\r\n" +
                "\r\n");

        HttpParser.RequestHandler handler = new Handler();
        HttpParser parser = new HttpParser(handler, HttpCompliance.CUSTOM0);
        parseAll(parser, buffer);

        assertThat(_bad, containsString("Illegal character"));
        assertThat(_complianceViolation, contains(HttpComplianceSection.NO_WS_AFTER_FIELD_NAME));
    }

    @Test
    public void testTrailingSpacesInHeaderNameInCustom0Mode()
    {
        ByteBuffer buffer = BufferUtil.toBuffer(
            "HTTP/1.1 204 No Content\r\n" +
                "Access-Control-Allow-Headers : Origin\r\n" +
                "Other\t : value\r\n" +
                "\r\n");

        HttpParser.ResponseHandler handler = new Handler();
        HttpParser parser = new HttpParser(handler, -1, HttpCompliance.CUSTOM0);
        parseAll(parser, buffer);

        assertTrue(_headerCompleted);
        assertTrue(_messageCompleted);

        assertEquals("HTTP/1.1", _methodOrVersion);
        assertEquals("204", _uriOrStatus);
        assertEquals("No Content", _versionOrReason);
        assertNull(_content);

        assertEquals(1, _headers);
        System.out.println(Arrays.asList(_hdr));
        System.out.println(Arrays.asList(_val));
        assertEquals("Access-Control-Allow-Headers", _hdr[0]);
        assertEquals("Origin", _val[0]);
        assertEquals("Other", _hdr[1]);
        assertEquals("value", _val[1]);

        assertThat(_complianceViolation, contains(HttpComplianceSection.NO_WS_AFTER_FIELD_NAME, HttpComplianceSection.NO_WS_AFTER_FIELD_NAME));
    }

    @Test
    public void testTrailingSpacesInHeaderNameNoCustom0()
>>>>>>> e37524c8
    {
        ByteBuffer buffer = BufferUtil.toBuffer(
            "HTTP/1.1 204 No Content\r\n" +
                "Access-Control-Allow-Headers : Origin\r\n" +
                "Other: value\r\n" +
                "\r\n");

        HttpParser.ResponseHandler handler = new Handler();
        HttpParser parser = new HttpParser(handler);
        parseAll(parser, buffer);

        assertEquals("HTTP/1.1", _methodOrVersion);
        assertEquals("204", _uriOrStatus);
        assertEquals("No Content", _versionOrReason);
        assertThat(_bad, containsString("Illegal character "));
    }

    @Test
    public void testNoColon7230()
    {
        ByteBuffer buffer = BufferUtil.toBuffer(
            "GET / HTTP/1.0\r\n" +
                "Host: localhost\r\n" +
                "Name\r\n" +
                "\r\n");

        HttpParser.RequestHandler handler = new Handler();
        HttpParser parser = new HttpParser(handler, HttpCompliance.RFC7230_LEGACY);
        parseAll(parser, buffer);
        assertThat(_bad, containsString("Illegal character"));
        assertThat(_complianceViolation, Matchers.empty());
    }

    @Test
    public void testHeaderParseDirect()
    {
        ByteBuffer b0 = BufferUtil.toBuffer(
            "GET / HTTP/1.0\r\n" +
                "Host: localhost\r\n" +
                "Header1: value1\r\n" +
                "Header2:   value 2a  \r\n" +
                "Header3: 3\r\n" +
                "Header4:value4\r\n" +
                "Server5: notServer\r\n" +
                "HostHeader: notHost\r\n" +
                "Connection: close\r\n" +
                "Accept-Encoding: gzip, deflated\r\n" +
                "Accept: unknown\r\n" +
                "\r\n");
        ByteBuffer buffer = BufferUtil.allocateDirect(b0.capacity());
        int pos = BufferUtil.flipToFill(buffer);
        BufferUtil.put(b0, buffer);
        BufferUtil.flipToFlush(buffer, pos);

        HttpParser.RequestHandler handler = new Handler();
        HttpParser parser = new HttpParser(handler);
        parseAll(parser, buffer);

        assertEquals("GET", _methodOrVersion);
        assertEquals("/", _uriOrStatus);
        assertEquals("HTTP/1.0", _versionOrReason);
        assertEquals("Host", _hdr[0]);
        assertEquals("localhost", _val[0]);
        assertEquals("Header1", _hdr[1]);
        assertEquals("value1", _val[1]);
        assertEquals("Header2", _hdr[2]);
        assertEquals("value 2a", _val[2]);
        assertEquals("Header3", _hdr[3]);
        assertEquals("3", _val[3]);
        assertEquals("Header4", _hdr[4]);
        assertEquals("value4", _val[4]);
        assertEquals("Server5", _hdr[5]);
        assertEquals("notServer", _val[5]);
        assertEquals("HostHeader", _hdr[6]);
        assertEquals("notHost", _val[6]);
        assertEquals("Connection", _hdr[7]);
        assertEquals("close", _val[7]);
        assertEquals("Accept-Encoding", _hdr[8]);
        assertEquals("gzip, deflated", _val[8]);
        assertEquals("Accept", _hdr[9]);
        assertEquals("unknown", _val[9]);
        assertEquals(9, _headers);
    }

    @Test
    public void testHeaderParseCRLF()
    {
        ByteBuffer buffer = BufferUtil.toBuffer(
            "GET / HTTP/1.0\r\n" +
                "Host: localhost\r\n" +
                "Header1: value1\r\n" +
                "Header2:   value 2a  \r\n" +
                "Header3: 3\r\n" +
                "Header4:value4\r\n" +
                "Server5: notServer\r\n" +
                "HostHeader: notHost\r\n" +
                "Connection: close\r\n" +
                "Accept-Encoding: gzip, deflated\r\n" +
                "Accept: unknown\r\n" +
                "\r\n");
        HttpParser.RequestHandler handler = new Handler();
        HttpParser parser = new HttpParser(handler);
        parseAll(parser, buffer);

        assertEquals("GET", _methodOrVersion);
        assertEquals("/", _uriOrStatus);
        assertEquals("HTTP/1.0", _versionOrReason);
        assertEquals("Host", _hdr[0]);
        assertEquals("localhost", _val[0]);
        assertEquals("Header1", _hdr[1]);
        assertEquals("value1", _val[1]);
        assertEquals("Header2", _hdr[2]);
        assertEquals("value 2a", _val[2]);
        assertEquals("Header3", _hdr[3]);
        assertEquals("3", _val[3]);
        assertEquals("Header4", _hdr[4]);
        assertEquals("value4", _val[4]);
        assertEquals("Server5", _hdr[5]);
        assertEquals("notServer", _val[5]);
        assertEquals("HostHeader", _hdr[6]);
        assertEquals("notHost", _val[6]);
        assertEquals("Connection", _hdr[7]);
        assertEquals("close", _val[7]);
        assertEquals("Accept-Encoding", _hdr[8]);
        assertEquals("gzip, deflated", _val[8]);
        assertEquals("Accept", _hdr[9]);
        assertEquals("unknown", _val[9]);
        assertEquals(9, _headers);
    }

    @Test
    public void testHeaderParseLF()
    {
        ByteBuffer buffer = BufferUtil.toBuffer(
            "GET / HTTP/1.0\n" +
                "Host: localhost\n" +
                "Header1: value1\n" +
                "Header2:   value 2a value 2b  \n" +
                "Header3: 3\n" +
                "Header4:value4\n" +
                "Server5: notServer\n" +
                "HostHeader: notHost\n" +
                "Connection: close\n" +
                "Accept-Encoding: gzip, deflated\n" +
                "Accept: unknown\n" +
                "\n");
        HttpParser.RequestHandler handler = new Handler();
        HttpParser parser = new HttpParser(handler);
        parseAll(parser, buffer);

        assertEquals("GET", _methodOrVersion);
        assertEquals("/", _uriOrStatus);
        assertEquals("HTTP/1.0", _versionOrReason);
        assertEquals("Host", _hdr[0]);
        assertEquals("localhost", _val[0]);
        assertEquals("Header1", _hdr[1]);
        assertEquals("value1", _val[1]);
        assertEquals("Header2", _hdr[2]);
        assertEquals("value 2a value 2b", _val[2]);
        assertEquals("Header3", _hdr[3]);
        assertEquals("3", _val[3]);
        assertEquals("Header4", _hdr[4]);
        assertEquals("value4", _val[4]);
        assertEquals("Server5", _hdr[5]);
        assertEquals("notServer", _val[5]);
        assertEquals("HostHeader", _hdr[6]);
        assertEquals("notHost", _val[6]);
        assertEquals("Connection", _hdr[7]);
        assertEquals("close", _val[7]);
        assertEquals("Accept-Encoding", _hdr[8]);
        assertEquals("gzip, deflated", _val[8]);
        assertEquals("Accept", _hdr[9]);
        assertEquals("unknown", _val[9]);
        assertEquals(9, _headers);
    }

    @Test
    public void testQuoted()
    {
        ByteBuffer buffer = BufferUtil.toBuffer(
            "GET / HTTP/1.0\n" +
                "Name0: \"value0\"\t\n" +
                "Name1: \"value\t1\"\n" +
                "Name2: \"value\t2A\",\"value,2B\"\t\n" +
                "\n");
        HttpParser.RequestHandler handler = new Handler();
        HttpParser parser = new HttpParser(handler);
        parseAll(parser, buffer);

        assertEquals("GET", _methodOrVersion);
        assertEquals("/", _uriOrStatus);
        assertEquals("HTTP/1.0", _versionOrReason);
        assertEquals("Name0", _hdr[0]);
        assertEquals("\"value0\"", _val[0]);
        assertEquals("Name1", _hdr[1]);
        assertEquals("\"value\t1\"", _val[1]);
        assertEquals("Name2", _hdr[2]);
        assertEquals("\"value\t2A\",\"value,2B\"", _val[2]);
        assertEquals(2, _headers);
    }

    @Test
    public void testEncodedHeader()
    {
        ByteBuffer buffer = BufferUtil.allocate(4096);
        BufferUtil.flipToFill(buffer);
        BufferUtil.put(BufferUtil.toBuffer("GET "), buffer);
        buffer.put("/foo/\u0690/".getBytes(StandardCharsets.UTF_8));
        BufferUtil.put(BufferUtil.toBuffer(" HTTP/1.0\r\n"), buffer);
        BufferUtil.put(BufferUtil.toBuffer("Header1: "), buffer);
        buffer.put("\u00e6 \u00e6".getBytes(StandardCharsets.ISO_8859_1));
        BufferUtil.put(BufferUtil.toBuffer("  \r\nHeader2: "), buffer);
        buffer.put((byte)-1);
        BufferUtil.put(BufferUtil.toBuffer("\r\n\r\n"), buffer);
        BufferUtil.flipToFlush(buffer, 0);

        HttpParser.RequestHandler handler = new Handler();
        HttpParser parser = new HttpParser(handler);
        parseAll(parser, buffer);

        assertEquals("GET", _methodOrVersion);
        assertEquals("/foo/\u0690/", _uriOrStatus);
        assertEquals("HTTP/1.0", _versionOrReason);
        assertEquals("Header1", _hdr[0]);
        assertEquals("\u00e6 \u00e6", _val[0]);
        assertEquals("Header2", _hdr[1]);
        assertEquals("" + (char)255, _val[1]);
        assertEquals(1, _headers);
        assertNull(_bad);
    }

    @Test
    public void testResponseBufferUpgradeFrom()
    {
        ByteBuffer buffer = BufferUtil.toBuffer(
            "HTTP/1.1 101 Upgrade\r\n" +
                "Connection: upgrade\r\n" +
                "Content-Length: 0\r\n" +
                "Sec-WebSocket-Accept: 4GnyoUP4Sc1JD+2pCbNYAhFYVVA\r\n" +
                "\r\n" +
                "FOOGRADE");

        HttpParser.ResponseHandler handler = new Handler();
        HttpParser parser = new HttpParser(handler);

        while (!parser.isState(State.END))
        {
            parser.parseNext(buffer);
        }

        assertThat(BufferUtil.toUTF8String(buffer), Matchers.is("FOOGRADE"));
    }

    @Test
    public void testBadMethodEncoding()
    {
        ByteBuffer buffer = BufferUtil.toBuffer(
            "G\u00e6T / HTTP/1.0\r\nHeader0: value0\r\n\n\n");

        HttpParser.RequestHandler handler = new Handler();
        HttpParser parser = new HttpParser(handler);
        parseAll(parser, buffer);
        assertThat(_bad, Matchers.notNullValue());
    }

    @Test
    public void testBadVersionEncoding()
    {
        ByteBuffer buffer = BufferUtil.toBuffer(
            "GET / H\u00e6P/1.0\r\nHeader0: value0\r\n\n\n");

        HttpParser.RequestHandler handler = new Handler();
        HttpParser parser = new HttpParser(handler);
        parseAll(parser, buffer);
        assertThat(_bad, Matchers.notNullValue());
    }

    @Test
    public void testBadHeaderEncoding()
    {
        ByteBuffer buffer = BufferUtil.toBuffer(
            "GET / HTTP/1.0\r\n" +
                "H\u00e6der0: value0\r\n" +
                "\n\n");

        HttpParser.RequestHandler handler = new Handler();
        HttpParser parser = new HttpParser(handler);
        parseAll(parser, buffer);
        assertThat(_bad, Matchers.notNullValue());
    }

    @Test // TODO: Parameterize Test
    public void testBadHeaderNames()
    {
        String[] bad = new String[]
            {
                "Foo\\Bar: value\r\n",
                "Foo@Bar: value\r\n",
                "Foo,Bar: value\r\n",
                "Foo}Bar: value\r\n",
                "Foo{Bar: value\r\n",
                "Foo=Bar: value\r\n",
                "Foo>Bar: value\r\n",
                "Foo<Bar: value\r\n",
                "Foo)Bar: value\r\n",
                "Foo(Bar: value\r\n",
                "Foo?Bar: value\r\n",
                "Foo\"Bar: value\r\n",
                "Foo/Bar: value\r\n",
                "Foo]Bar: value\r\n",
                "Foo[Bar: value\r\n",
                };

        for (String s : bad)
        {
            ByteBuffer buffer = BufferUtil.toBuffer(
                "GET / HTTP/1.0\r\n" + s + "\r\n");

            HttpParser.RequestHandler handler = new Handler();
            HttpParser parser = new HttpParser(handler);
            parseAll(parser, buffer);
            assertThat(s, _bad, Matchers.notNullValue());
        }
    }

    @Test
    public void testHeaderTab()
    {
        ByteBuffer buffer = BufferUtil.toBuffer(
            "GET / HTTP/1.1\r\n" +
                "Host: localhost\r\n" +
                "Header: value\talternate\r\n" +
                "\n\n");

        HttpParser.RequestHandler handler = new Handler();
        HttpParser parser = new HttpParser(handler);
        parseAll(parser, buffer);

        assertEquals("GET", _methodOrVersion);
        assertEquals("/", _uriOrStatus);
        assertEquals("HTTP/1.1", _versionOrReason);
        assertEquals("Host", _hdr[0]);
        assertEquals("localhost", _val[0]);
        assertEquals("Header", _hdr[1]);
        assertEquals("value\talternate", _val[1]);
    }

    @Test
    public void testCaseSensitiveMethod()
    {
        ByteBuffer buffer = BufferUtil.toBuffer(
            "gEt / http/1.0\r\n" +
                "Host: localhost\r\n" +
                "Connection: close\r\n" +
                "\r\n");
        HttpParser.RequestHandler handler = new Handler();
        HttpParser parser = new HttpParser(handler, -1, HttpCompliance.RFC7230_LEGACY);
        parseAll(parser, buffer);
        assertNull(_bad);
        assertEquals("GET", _methodOrVersion);
        assertThat(_complianceViolation, contains(CASE_INSENSITIVE_METHOD));
    }

    @Test
    public void testCaseSensitiveMethodLegacy()
    {
        ByteBuffer buffer = BufferUtil.toBuffer(
            "gEt / http/1.0\r\n" +
                "Host: localhost\r\n" +
                "Connection: close\r\n" +
                "\r\n");
        HttpParser.RequestHandler handler = new Handler();
        HttpParser parser = new HttpParser(handler, -1, HttpCompliance.LEGACY);
        parseAll(parser, buffer);
        assertNull(_bad);
        assertEquals("gEt", _methodOrVersion);
        assertThat(_complianceViolation, Matchers.empty());
    }

    @Test
    public void testCaseInsensitiveHeader()
    {
        ByteBuffer buffer = BufferUtil.toBuffer(
            "GET / http/1.0\r\n" +
                "HOST: localhost\r\n" +
                "cOnNeCtIoN: ClOsE\r\n" +
                "\r\n");
        HttpParser.RequestHandler handler = new Handler();
        HttpParser parser = new HttpParser(handler, -1, HttpCompliance.RFC7230_LEGACY);
        parseAll(parser, buffer);
        assertNull(_bad);
        assertEquals("GET", _methodOrVersion);
        assertEquals("/", _uriOrStatus);
        assertEquals("HTTP/1.0", _versionOrReason);
        assertEquals("Host", _hdr[0]);
        assertEquals("localhost", _val[0]);
        assertEquals("Connection", _hdr[1]);
        assertEquals("close", _val[1]);
        assertEquals(1, _headers);
        assertThat(_complianceViolation, Matchers.empty());
    }

    @Test
    public void testCaseInSensitiveHeaderLegacy()
    {
        ByteBuffer buffer = BufferUtil.toBuffer(
            "GET / http/1.0\r\n" +
                "HOST: localhost\r\n" +
                "cOnNeCtIoN: ClOsE\r\n" +
                "\r\n");
        HttpParser.RequestHandler handler = new Handler(true);
        HttpParser parser = new HttpParser(handler, -1, HttpCompliance.LEGACY);
        parseAll(parser, buffer);
        assertNull(_bad);
        assertEquals("GET", _methodOrVersion);
        assertEquals("/", _uriOrStatus);
        assertEquals("HTTP/1.0", _versionOrReason);
        assertEquals("HOST", _hdr[0]);
        assertEquals("localhost", _val[0]);
        assertEquals("cOnNeCtIoN", _hdr[1]);
        assertEquals("ClOsE", _val[1]);
        assertEquals(1, _headers);
        assertThat(_complianceViolation, contains(CASE_SENSITIVE_FIELD_NAME, CASE_SENSITIVE_FIELD_NAME));
    }

    @Test
    public void testSplitHeaderParse()
    {
        ByteBuffer buffer = BufferUtil.toBuffer(
            "XXXXSPLIT / HTTP/1.0\r\n" +
                "Host: localhost\r\n" +
                "Header1: value1\r\n" +
                "Header2:   value 2a  \r\n" +
                "Header3: 3\r\n" +
                "Header4:value4\r\n" +
                "Server5: notServer\r\n" +
                "\r\nZZZZ");
        buffer.position(2);
        buffer.limit(buffer.capacity() - 2);
        buffer = buffer.slice();

        for (int i = 0; i < buffer.capacity() - 4; i++)
        {
            HttpParser.RequestHandler handler = new Handler();
            HttpParser parser = new HttpParser(handler);

            buffer.position(2);
            buffer.limit(2 + i);

            if (!parser.parseNext(buffer))
            {
                // consumed all
                assertEquals(0, buffer.remaining());

                // parse the rest
                buffer.limit(buffer.capacity() - 2);
                parser.parseNext(buffer);
            }

            assertEquals("SPLIT", _methodOrVersion);
            assertEquals("/", _uriOrStatus);
            assertEquals("HTTP/1.0", _versionOrReason);
            assertEquals("Host", _hdr[0]);
            assertEquals("localhost", _val[0]);
            assertEquals("Header1", _hdr[1]);
            assertEquals("value1", _val[1]);
            assertEquals("Header2", _hdr[2]);
            assertEquals("value 2a", _val[2]);
            assertEquals("Header3", _hdr[3]);
            assertEquals("3", _val[3]);
            assertEquals("Header4", _hdr[4]);
            assertEquals("value4", _val[4]);
            assertEquals("Server5", _hdr[5]);
            assertEquals("notServer", _val[5]);
            assertEquals(5, _headers);
        }
    }

    @Test
    public void testChunkParse()
    {
        ByteBuffer buffer = BufferUtil.toBuffer(
            "GET /chunk HTTP/1.0\r\n" +
                "Header1: value1\r\n" +
                "Transfer-Encoding: chunked\r\n" +
                "\r\n" +
                "a;\r\n" +
                "0123456789\r\n" +
                "1a\r\n" +
                "ABCDEFGHIJKLMNOPQRSTUVWXYZ\r\n" +
                "0\r\n" +
                "\r\n");
        HttpParser.RequestHandler handler = new Handler();
        HttpParser parser = new HttpParser(handler);
        parseAll(parser, buffer);

        assertEquals("GET", _methodOrVersion);
        assertEquals("/chunk", _uriOrStatus);
        assertEquals("HTTP/1.0", _versionOrReason);
        assertEquals(1, _headers);
        assertEquals("Header1", _hdr[0]);
        assertEquals("value1", _val[0]);
        assertEquals("0123456789ABCDEFGHIJKLMNOPQRSTUVWXYZ", _content);

        assertTrue(_headerCompleted);
        assertTrue(_messageCompleted);
    }

    @Test
    public void testBadChunkParse()
    {
        ByteBuffer buffer = BufferUtil.toBuffer(
            "GET /chunk HTTP/1.0\r\n" +
                "Header1: value1\r\n" +
                "Transfer-Encoding: chunked, identity\r\n" +
                "\r\n" +
                "a;\r\n" +
                "0123456789\r\n" +
                "1a\r\n" +
                "ABCDEFGHIJKLMNOPQRSTUVWXYZ\r\n" +
                "0\r\n" +
                "\r\n");
        HttpParser.RequestHandler handler = new Handler();
        HttpParser parser = new HttpParser(handler);
        parseAll(parser, buffer);

        assertEquals("GET", _methodOrVersion);
        assertEquals("/chunk", _uriOrStatus);
        assertEquals("HTTP/1.0", _versionOrReason);
        assertThat(_bad, containsString("Bad Transfer-Encoding"));
    }

    @Test
    public void testChunkParseTrailer()
    {
        ByteBuffer buffer = BufferUtil.toBuffer(
            "GET /chunk HTTP/1.0\r\n" +
                "Header1: value1\r\n" +
                "Transfer-Encoding: chunked\r\n" +
                "\r\n" +
                "a;\r\n" +
                "0123456789\r\n" +
                "1a\r\n" +
                "ABCDEFGHIJKLMNOPQRSTUVWXYZ\r\n" +
                "0\r\n" +
                "Trailer: value\r\n" +
                "\r\n");
        HttpParser.RequestHandler handler = new Handler();
        HttpParser parser = new HttpParser(handler);
        parseAll(parser, buffer);

        assertEquals("GET", _methodOrVersion);
        assertEquals("/chunk", _uriOrStatus);
        assertEquals("HTTP/1.0", _versionOrReason);
        assertEquals(1, _headers);
        assertEquals("Header1", _hdr[0]);
        assertEquals("value1", _val[0]);
        assertEquals("0123456789ABCDEFGHIJKLMNOPQRSTUVWXYZ", _content);
        assertEquals(1, _trailers.size());
        HttpField trailer1 = _trailers.get(0);
        assertEquals("Trailer", trailer1.getName());
        assertEquals("value", trailer1.getValue());

        assertTrue(_headerCompleted);
        assertTrue(_messageCompleted);
    }

    @Test
    public void testChunkParseTrailers()
    {
        ByteBuffer buffer = BufferUtil.toBuffer(
            "GET /chunk HTTP/1.0\r\n" +
                "Transfer-Encoding: chunked\r\n" +
                "\r\n" +
                "a;\r\n" +
                "0123456789\r\n" +
                "1a\r\n" +
                "ABCDEFGHIJKLMNOPQRSTUVWXYZ\r\n" +
                "0\r\n" +
                "Trailer: value\r\n" +
                "Foo: bar\r\n" +
                "\r\n");
        HttpParser.RequestHandler handler = new Handler();
        HttpParser parser = new HttpParser(handler);
        parseAll(parser, buffer);

        assertEquals("GET", _methodOrVersion);
        assertEquals("/chunk", _uriOrStatus);
        assertEquals("HTTP/1.0", _versionOrReason);
        assertEquals(0, _headers);
        assertEquals("Transfer-Encoding", _hdr[0]);
        assertEquals("chunked", _val[0]);
        assertEquals("0123456789ABCDEFGHIJKLMNOPQRSTUVWXYZ", _content);
        assertEquals(2, _trailers.size());
        HttpField trailer1 = _trailers.get(0);
        assertEquals("Trailer", trailer1.getName());
        assertEquals("value", trailer1.getValue());
        HttpField trailer2 = _trailers.get(1);
        assertEquals("Foo", trailer2.getName());
        assertEquals("bar", trailer2.getValue());

        assertTrue(_headerCompleted);
        assertTrue(_messageCompleted);
    }

    @Test
    public void testChunkParseBadTrailer()
    {
        ByteBuffer buffer = BufferUtil.toBuffer(
            "GET /chunk HTTP/1.0\r\n" +
                "Header1: value1\r\n" +
                "Transfer-Encoding: chunked\r\n" +
                "\r\n" +
                "a;\r\n" +
                "0123456789\r\n" +
                "1a\r\n" +
                "ABCDEFGHIJKLMNOPQRSTUVWXYZ\r\n" +
                "0\r\n" +
                "Trailer: value");
        HttpParser.RequestHandler handler = new Handler();
        HttpParser parser = new HttpParser(handler);
        parseAll(parser, buffer);
        parser.atEOF();
        parser.parseNext(BufferUtil.EMPTY_BUFFER);

        assertEquals("GET", _methodOrVersion);
        assertEquals("/chunk", _uriOrStatus);
        assertEquals("HTTP/1.0", _versionOrReason);
        assertEquals(1, _headers);
        assertEquals("Header1", _hdr[0]);
        assertEquals("value1", _val[0]);
        assertEquals("0123456789ABCDEFGHIJKLMNOPQRSTUVWXYZ", _content);

        assertTrue(_headerCompleted);
        assertTrue(_early);
    }

    @Test
    public void testChunkParseNoTrailer()
    {
        ByteBuffer buffer = BufferUtil.toBuffer(
            "GET /chunk HTTP/1.0\r\n" +
                "Header1: value1\r\n" +
                "Transfer-Encoding: chunked\r\n" +
                "\r\n" +
                "a;\r\n" +
                "0123456789\r\n" +
                "1a\r\n" +
                "ABCDEFGHIJKLMNOPQRSTUVWXYZ\r\n" +
                "0\r\n");
        HttpParser.RequestHandler handler = new Handler();
        HttpParser parser = new HttpParser(handler);
        parseAll(parser, buffer);
        parser.atEOF();
        parser.parseNext(BufferUtil.EMPTY_BUFFER);

        assertEquals("GET", _methodOrVersion);
        assertEquals("/chunk", _uriOrStatus);
        assertEquals("HTTP/1.0", _versionOrReason);
        assertEquals(1, _headers);
        assertEquals("Header1", _hdr[0]);
        assertEquals("value1", _val[0]);
        assertEquals("0123456789ABCDEFGHIJKLMNOPQRSTUVWXYZ", _content);

        assertTrue(_headerCompleted);
        assertTrue(_messageCompleted);
    }

    @Test
    public void testStartEOF()
    {
        HttpParser.RequestHandler handler = new Handler();
        HttpParser parser = new HttpParser(handler);
        parser.atEOF();
        parser.parseNext(BufferUtil.EMPTY_BUFFER);

        assertTrue(_early);
        assertNull(_bad);
    }

    @Test
    public void testEarlyEOF()
    {
        ByteBuffer buffer = BufferUtil.toBuffer(
            "GET /uri HTTP/1.0\r\n" +
                "Content-Length: 20\r\n" +
                "\r\n" +
                "0123456789");
        HttpParser.RequestHandler handler = new Handler();
        HttpParser parser = new HttpParser(handler);
        parser.atEOF();
        parseAll(parser, buffer);

        assertEquals("GET", _methodOrVersion);
        assertEquals("/uri", _uriOrStatus);
        assertEquals("HTTP/1.0", _versionOrReason);
        assertEquals("0123456789", _content);

        assertTrue(_early);
    }

    @Test
    public void testChunkEarlyEOF()
    {
        ByteBuffer buffer = BufferUtil.toBuffer(
            "GET /chunk HTTP/1.0\r\n" +
                "Header1: value1\r\n" +
                "Transfer-Encoding: chunked\r\n" +
                "\r\n" +
                "a;\r\n" +
                "0123456789\r\n");
        HttpParser.RequestHandler handler = new Handler();
        HttpParser parser = new HttpParser(handler);
        parser.atEOF();
        parseAll(parser, buffer);

        assertEquals("GET", _methodOrVersion);
        assertEquals("/chunk", _uriOrStatus);
        assertEquals("HTTP/1.0", _versionOrReason);
        assertEquals(1, _headers);
        assertEquals("Header1", _hdr[0]);
        assertEquals("value1", _val[0]);
        assertEquals("0123456789", _content);

        assertTrue(_early);
    }

    @Test
    public void testMultiParse()
    {
        ByteBuffer buffer = BufferUtil.toBuffer(
            "GET /mp HTTP/1.0\r\n" +
                "Connection: Keep-Alive\r\n" +
                "Header1: value1\r\n" +
                "Transfer-Encoding: chunked\r\n" +
                "\r\n" +
                "a;\r\n" +
                "0123456789\r\n" +
                "1a\r\n" +
                "ABCDEFGHIJKLMNOPQRSTUVWXYZ\r\n" +
                "0\r\n" +

                "\r\n" +

                "POST /foo HTTP/1.0\r\n" +
                "Connection: Keep-Alive\r\n" +
                "Header2: value2\r\n" +
                "Content-Length: 0\r\n" +
                "\r\n" +

                "PUT /doodle HTTP/1.0\r\n" +
                "Connection: close\r\n" +
                "Header3: value3\r\n" +
                "Content-Length: 10\r\n" +
                "\r\n" +
                "0123456789\r\n");

        HttpParser.RequestHandler handler = new Handler();
        HttpParser parser = new HttpParser(handler);
        parser.parseNext(buffer);
        assertEquals("GET", _methodOrVersion);
        assertEquals("/mp", _uriOrStatus);
        assertEquals("HTTP/1.0", _versionOrReason);
        assertEquals(2, _headers);
        assertEquals("Header1", _hdr[1]);
        assertEquals("value1", _val[1]);
        assertEquals("0123456789ABCDEFGHIJKLMNOPQRSTUVWXYZ", _content);

        parser.reset();
        init();
        parser.parseNext(buffer);
        assertEquals("POST", _methodOrVersion);
        assertEquals("/foo", _uriOrStatus);
        assertEquals("HTTP/1.0", _versionOrReason);
        assertEquals(2, _headers);
        assertEquals("Header2", _hdr[1]);
        assertEquals("value2", _val[1]);
        assertNull(_content);

        parser.reset();
        init();
        parser.parseNext(buffer);
        parser.atEOF();
        assertEquals("PUT", _methodOrVersion);
        assertEquals("/doodle", _uriOrStatus);
        assertEquals("HTTP/1.0", _versionOrReason);
        assertEquals(2, _headers);
        assertEquals("Header3", _hdr[1]);
        assertEquals("value3", _val[1]);
        assertEquals("0123456789", _content);
    }

    @Test
    public void testMultiParseEarlyEOF()
    {
        ByteBuffer buffer0 = BufferUtil.toBuffer(
            "GET /mp HTTP/1.0\r\n" +
                "Connection: Keep-Alive\r\n");

        ByteBuffer buffer1 = BufferUtil.toBuffer("Header1: value1\r\n" +
            "Transfer-Encoding: chunked\r\n" +
            "\r\n" +
            "a;\r\n" +
            "0123456789\r\n" +
            "1a\r\n" +
            "ABCDEFGHIJKLMNOPQRSTUVWXYZ\r\n" +
            "0\r\n" +

            "\r\n" +

            "POST /foo HTTP/1.0\r\n" +
            "Connection: Keep-Alive\r\n" +
            "Header2: value2\r\n" +
            "Content-Length: 0\r\n" +
            "\r\n" +

            "PUT /doodle HTTP/1.0\r\n" +
            "Connection: close\r\n" + "Header3: value3\r\n" +
            "Content-Length: 10\r\n" +
            "\r\n" +
            "0123456789\r\n");

        HttpParser.RequestHandler handler = new Handler();
        HttpParser parser = new HttpParser(handler);
        parser.parseNext(buffer0);
        parser.atEOF();
        parser.parseNext(buffer1);
        assertEquals("GET", _methodOrVersion);
        assertEquals("/mp", _uriOrStatus);
        assertEquals("HTTP/1.0", _versionOrReason);
        assertEquals(2, _headers);
        assertEquals("Header1", _hdr[1]);
        assertEquals("value1", _val[1]);
        assertEquals("0123456789ABCDEFGHIJKLMNOPQRSTUVWXYZ", _content);

        parser.reset();
        init();
        parser.parseNext(buffer1);
        assertEquals("POST", _methodOrVersion);
        assertEquals("/foo", _uriOrStatus);
        assertEquals("HTTP/1.0", _versionOrReason);
        assertEquals(2, _headers);
        assertEquals("Header2", _hdr[1]);
        assertEquals("value2", _val[1]);
        assertNull(_content);

        parser.reset();
        init();
        parser.parseNext(buffer1);
        assertEquals("PUT", _methodOrVersion);
        assertEquals("/doodle", _uriOrStatus);
        assertEquals("HTTP/1.0", _versionOrReason);
        assertEquals(2, _headers);
        assertEquals("Header3", _hdr[1]);
        assertEquals("value3", _val[1]);
        assertEquals("0123456789", _content);
    }

    @Test
    public void testResponseParse0()
    {
        ByteBuffer buffer = BufferUtil.toBuffer(
            "HTTP/1.1 200 Correct\r\n" +
                "Content-Length: 10\r\n" +
                "Content-Type: text/plain\r\n" +
                "\r\n" +
                "0123456789\r\n");

        HttpParser.ResponseHandler handler = new Handler();
        HttpParser parser = new HttpParser(handler);
        parser.parseNext(buffer);
        assertEquals("HTTP/1.1", _methodOrVersion);
        assertEquals("200", _uriOrStatus);
        assertEquals("Correct", _versionOrReason);
        assertEquals(10, _content.length());
        assertTrue(_headerCompleted);
        assertTrue(_messageCompleted);
    }

    @Test
    public void testResponseParse1()
    {
        ByteBuffer buffer = BufferUtil.toBuffer(
            "HTTP/1.1 304 Not-Modified\r\n" +
                "Connection: close\r\n" +
                "\r\n");

        HttpParser.ResponseHandler handler = new Handler();
        HttpParser parser = new HttpParser(handler);
        parser.parseNext(buffer);
        assertEquals("HTTP/1.1", _methodOrVersion);
        assertEquals("304", _uriOrStatus);
        assertEquals("Not-Modified", _versionOrReason);
        assertTrue(_headerCompleted);
        assertTrue(_messageCompleted);
    }

    @Test
    public void testResponseParse2()
    {
        ByteBuffer buffer = BufferUtil.toBuffer(
            "HTTP/1.1 204 No-Content\r\n" +
                "Header: value\r\n" +
                "\r\n" +

                "HTTP/1.1 200 Correct\r\n" +
                "Content-Length: 10\r\n" +
                "Content-Type: text/plain\r\n" +
                "\r\n" +
                "0123456789\r\n");

        HttpParser.ResponseHandler handler = new Handler();
        HttpParser parser = new HttpParser(handler);
        parser.parseNext(buffer);
        assertEquals("HTTP/1.1", _methodOrVersion);
        assertEquals("204", _uriOrStatus);
        assertEquals("No-Content", _versionOrReason);
        assertTrue(_headerCompleted);
        assertTrue(_messageCompleted);

        parser.reset();
        init();

        parser.parseNext(buffer);
        parser.atEOF();
        assertEquals("HTTP/1.1", _methodOrVersion);
        assertEquals("200", _uriOrStatus);
        assertEquals("Correct", _versionOrReason);
        assertEquals(_content.length(), 10);
        assertTrue(_headerCompleted);
        assertTrue(_messageCompleted);
    }

    @Test
    public void testResponseParse3()
    {
        ByteBuffer buffer = BufferUtil.toBuffer(
            "HTTP/1.1 200\r\n" +
                "Content-Length: 10\r\n" +
                "Content-Type: text/plain\r\n" +
                "\r\n" +
                "0123456789\r\n");

        HttpParser.ResponseHandler handler = new Handler();
        HttpParser parser = new HttpParser(handler);
        parser.parseNext(buffer);
        assertEquals("HTTP/1.1", _methodOrVersion);
        assertEquals("200", _uriOrStatus);
        assertNull(_versionOrReason);
        assertEquals(_content.length(), 10);
        assertTrue(_headerCompleted);
        assertTrue(_messageCompleted);
    }

    @Test
    public void testResponseParse4()
    {
        ByteBuffer buffer = BufferUtil.toBuffer(
            "HTTP/1.1 200 \r\n" +
                "Content-Length: 10\r\n" +
                "Content-Type: text/plain\r\n" +
                "\r\n" +
                "0123456789\r\n");

        HttpParser.ResponseHandler handler = new Handler();
        HttpParser parser = new HttpParser(handler);
        parser.parseNext(buffer);
        assertEquals("HTTP/1.1", _methodOrVersion);
        assertEquals("200", _uriOrStatus);
        assertNull(_versionOrReason);
        assertEquals(_content.length(), 10);
        assertTrue(_headerCompleted);
        assertTrue(_messageCompleted);
    }

    @Test
    public void testResponseEOFContent()
    {
        ByteBuffer buffer = BufferUtil.toBuffer(
            "HTTP/1.1 200 \r\n" +
                "Content-Type: text/plain\r\n" +
                "\r\n" +
                "0123456789\r\n");

        HttpParser.ResponseHandler handler = new Handler();
        HttpParser parser = new HttpParser(handler);
        parser.atEOF();
        parser.parseNext(buffer);

        assertEquals("HTTP/1.1", _methodOrVersion);
        assertEquals("200", _uriOrStatus);
        assertNull(_versionOrReason);
        assertEquals(12, _content.length());
        assertEquals("0123456789\r\n", _content);
        assertTrue(_headerCompleted);
        assertTrue(_messageCompleted);
    }

    @Test
    public void testResponse304WithContentLength()
    {
        ByteBuffer buffer = BufferUtil.toBuffer(
            "HTTP/1.1 304 found\r\n" +
                "Content-Length: 10\r\n" +
                "\r\n");

        HttpParser.ResponseHandler handler = new Handler();
        HttpParser parser = new HttpParser(handler);
        parser.parseNext(buffer);
        assertEquals("HTTP/1.1", _methodOrVersion);
        assertEquals("304", _uriOrStatus);
        assertEquals("found", _versionOrReason);
        assertNull(_content);
        assertTrue(_headerCompleted);
        assertTrue(_messageCompleted);
    }

    @Test
    public void testResponse101WithTransferEncoding()
    {
        ByteBuffer buffer = BufferUtil.toBuffer(
            "HTTP/1.1 101 switching protocols\r\n" +
                "Transfer-Encoding: chunked\r\n" +
                "\r\n");

        HttpParser.ResponseHandler handler = new Handler();
        HttpParser parser = new HttpParser(handler);
        parser.parseNext(buffer);
        assertEquals("HTTP/1.1", _methodOrVersion);
        assertEquals("101", _uriOrStatus);
        assertEquals("switching protocols", _versionOrReason);
        assertNull(_content);
        assertTrue(_headerCompleted);
        assertTrue(_messageCompleted);
    }

    @Test
    public void testResponseReasonIso8859_1()
    {
        ByteBuffer buffer = BufferUtil.toBuffer(
            "HTTP/1.1 302 déplacé temporairement\r\n" +
                "Content-Length: 0\r\n" +
                "\r\n", StandardCharsets.ISO_8859_1);

        HttpParser.ResponseHandler handler = new Handler();
        HttpParser parser = new HttpParser(handler);
        parser.parseNext(buffer);
        assertEquals("HTTP/1.1", _methodOrVersion);
        assertEquals("302", _uriOrStatus);
        assertEquals("déplacé temporairement", _versionOrReason);
    }

    @Test
    public void testSeekEOF()
    {
        ByteBuffer buffer = BufferUtil.toBuffer(
            "HTTP/1.1 200 OK\r\n" +
                "Content-Length: 0\r\n" +
                "Connection: close\r\n" +
                "\r\n" +
                "\r\n" + // extra CRLF ignored
                "HTTP/1.1 400 OK\r\n");  // extra data causes close ??

        HttpParser.ResponseHandler handler = new Handler();
        HttpParser parser = new HttpParser(handler);

        parser.parseNext(buffer);
        assertEquals("HTTP/1.1", _methodOrVersion);
        assertEquals("200", _uriOrStatus);
        assertEquals("OK", _versionOrReason);
        assertNull(_content);
        assertTrue(_headerCompleted);
        assertTrue(_messageCompleted);

        parser.close();
        parser.reset();
        parser.parseNext(buffer);
        assertFalse(buffer.hasRemaining());
        assertEquals(HttpParser.State.CLOSE, parser.getState());
        parser.atEOF();
        parser.parseNext(BufferUtil.EMPTY_BUFFER);
        assertEquals(HttpParser.State.CLOSED, parser.getState());
    }

    @Test
    public void testNoURI()
    {
        ByteBuffer buffer = BufferUtil.toBuffer(
            "GET\r\n" +
                "Content-Length: 0\r\n" +
                "Connection: close\r\n" +
                "\r\n");

        HttpParser.RequestHandler handler = new Handler();
        HttpParser parser = new HttpParser(handler);

        parser.parseNext(buffer);
        assertNull(_methodOrVersion);
        assertEquals("No URI", _bad);
        assertFalse(buffer.hasRemaining());
        assertEquals(HttpParser.State.CLOSE, parser.getState());
        parser.atEOF();
        parser.parseNext(BufferUtil.EMPTY_BUFFER);
        assertEquals(HttpParser.State.CLOSED, parser.getState());
    }

    @Test
    public void testNoURI2()
    {
        ByteBuffer buffer = BufferUtil.toBuffer(
            "GET \r\n" +
                "Content-Length: 0\r\n" +
                "Connection: close\r\n" +
                "\r\n");

        HttpParser.RequestHandler handler = new Handler();
        HttpParser parser = new HttpParser(handler);

        parser.parseNext(buffer);
        assertNull(_methodOrVersion);
        assertEquals("No URI", _bad);
        assertFalse(buffer.hasRemaining());
        assertEquals(HttpParser.State.CLOSE, parser.getState());
        parser.atEOF();
        parser.parseNext(BufferUtil.EMPTY_BUFFER);
        assertEquals(HttpParser.State.CLOSED, parser.getState());
    }

    @Test
    public void testUnknownReponseVersion()
    {
        ByteBuffer buffer = BufferUtil.toBuffer(
            "HPPT/7.7 200 OK\r\n" +
                "Content-Length: 0\r\n" +
                "Connection: close\r\n" +
                "\r\n");

        HttpParser.ResponseHandler handler = new Handler();
        HttpParser parser = new HttpParser(handler);

        parser.parseNext(buffer);
        assertNull(_methodOrVersion);
        assertEquals("Unknown Version", _bad);
        assertFalse(buffer.hasRemaining());
        assertEquals(HttpParser.State.CLOSE, parser.getState());
        parser.atEOF();
        parser.parseNext(BufferUtil.EMPTY_BUFFER);
        assertEquals(HttpParser.State.CLOSED, parser.getState());
    }

    @Test
    public void testNoStatus()
    {
        ByteBuffer buffer = BufferUtil.toBuffer(
            "HTTP/1.1\r\n" +
                "Content-Length: 0\r\n" +
                "Connection: close\r\n" +
                "\r\n");

        HttpParser.ResponseHandler handler = new Handler();
        HttpParser parser = new HttpParser(handler);

        parser.parseNext(buffer);
        assertNull(_methodOrVersion);
        assertEquals("No Status", _bad);
        assertFalse(buffer.hasRemaining());
        assertEquals(HttpParser.State.CLOSE, parser.getState());
        parser.atEOF();
        parser.parseNext(BufferUtil.EMPTY_BUFFER);
        assertEquals(HttpParser.State.CLOSED, parser.getState());
    }

    @Test
    public void testNoStatus2()
    {
        ByteBuffer buffer = BufferUtil.toBuffer(
            "HTTP/1.1 \r\n" +
                "Content-Length: 0\r\n" +
                "Connection: close\r\n" +
                "\r\n");

        HttpParser.ResponseHandler handler = new Handler();
        HttpParser parser = new HttpParser(handler);

        parser.parseNext(buffer);
        assertNull(_methodOrVersion);
        assertEquals("No Status", _bad);
        assertFalse(buffer.hasRemaining());
        assertEquals(HttpParser.State.CLOSE, parser.getState());
        parser.atEOF();
        parser.parseNext(BufferUtil.EMPTY_BUFFER);
        assertEquals(HttpParser.State.CLOSED, parser.getState());
    }

    @Test
    public void testBadRequestVersion()
    {
        ByteBuffer buffer = BufferUtil.toBuffer(
            "GET / HPPT/7.7\r\n" +
                "Content-Length: 0\r\n" +
                "Connection: close\r\n" +
                "\r\n");

        HttpParser.RequestHandler handler = new Handler();
        HttpParser parser = new HttpParser(handler);

        parser.parseNext(buffer);
        assertNull(_methodOrVersion);
        assertEquals("Unknown Version", _bad);
        assertFalse(buffer.hasRemaining());
        assertEquals(HttpParser.State.CLOSE, parser.getState());
        parser.atEOF();
        parser.parseNext(BufferUtil.EMPTY_BUFFER);
        assertEquals(HttpParser.State.CLOSED, parser.getState());

        buffer = BufferUtil.toBuffer(
            "GET / HTTP/1.01\r\n" +
                "Content-Length: 0\r\n" +
                "Connection: close\r\n" +
                "\r\n");

        handler = new Handler();
        parser = new HttpParser(handler);

        parser.parseNext(buffer);
        assertNull(_methodOrVersion);
        assertEquals("Unknown Version", _bad);
        assertFalse(buffer.hasRemaining());
        assertEquals(HttpParser.State.CLOSE, parser.getState());
        parser.atEOF();
        parser.parseNext(BufferUtil.EMPTY_BUFFER);
        assertEquals(HttpParser.State.CLOSED, parser.getState());
    }

    @Test
    public void testBadCR()
    {
        ByteBuffer buffer = BufferUtil.toBuffer(
            "GET / HTTP/1.0\r\n" +
                "Content-Length: 0\r" +
                "Connection: close\r" +
                "\r");

        HttpParser.RequestHandler handler = new Handler();
        HttpParser parser = new HttpParser(handler);

        parser.parseNext(buffer);
        assertEquals("Bad EOL", _bad);
        assertFalse(buffer.hasRemaining());
        assertEquals(HttpParser.State.CLOSE, parser.getState());
        parser.atEOF();
        parser.parseNext(BufferUtil.EMPTY_BUFFER);
        assertEquals(HttpParser.State.CLOSED, parser.getState());

        buffer = BufferUtil.toBuffer(
            "GET / HTTP/1.0\r" +
                "Content-Length: 0\r" +
                "Connection: close\r" +
                "\r");

        handler = new Handler();
        parser = new HttpParser(handler);

        parser.parseNext(buffer);
        assertEquals("Bad EOL", _bad);
        assertFalse(buffer.hasRemaining());
        assertEquals(HttpParser.State.CLOSE, parser.getState());
        parser.atEOF();
        parser.parseNext(BufferUtil.EMPTY_BUFFER);
        assertEquals(HttpParser.State.CLOSED, parser.getState());
    }

    @Test
    public void testBadContentLength0()
    {
        ByteBuffer buffer = BufferUtil.toBuffer(
            "GET / HTTP/1.0\r\n" +
                "Content-Length: abc\r\n" +
                "Connection: close\r\n" +
                "\r\n");

        HttpParser.RequestHandler handler = new Handler();
        HttpParser parser = new HttpParser(handler);

        parser.parseNext(buffer);
        assertEquals("GET", _methodOrVersion);
        assertEquals("Invalid Content-Length Value", _bad);
        assertFalse(buffer.hasRemaining());
        assertEquals(HttpParser.State.CLOSE, parser.getState());
        parser.atEOF();
        parser.parseNext(BufferUtil.EMPTY_BUFFER);
        assertEquals(HttpParser.State.CLOSED, parser.getState());
    }

    @Test
    public void testBadContentLength1()
    {
        ByteBuffer buffer = BufferUtil.toBuffer(
            "GET / HTTP/1.0\r\n" +
                "Content-Length: 9999999999999999999999999999999999999999999999\r\n" +
                "Connection: close\r\n" +
                "\r\n");

        HttpParser.RequestHandler handler = new Handler();
        HttpParser parser = new HttpParser(handler);

        parser.parseNext(buffer);
        assertEquals("GET", _methodOrVersion);
        assertEquals("Invalid Content-Length Value", _bad);
        assertFalse(buffer.hasRemaining());
        assertEquals(HttpParser.State.CLOSE, parser.getState());
        parser.atEOF();
        parser.parseNext(BufferUtil.EMPTY_BUFFER);
        assertEquals(HttpParser.State.CLOSED, parser.getState());
    }

    @Test
    public void testBadContentLength2()
    {
        ByteBuffer buffer = BufferUtil.toBuffer(
            "GET / HTTP/1.0\r\n" +
                "Content-Length: 1.5\r\n" +
                "Connection: close\r\n" +
                "\r\n");

        HttpParser.RequestHandler handler = new Handler();
        HttpParser parser = new HttpParser(handler);

        parser.parseNext(buffer);
        assertEquals("GET", _methodOrVersion);
        assertEquals("Invalid Content-Length Value", _bad);
        assertFalse(buffer.hasRemaining());
        assertEquals(HttpParser.State.CLOSE, parser.getState());
        parser.atEOF();
        parser.parseNext(BufferUtil.EMPTY_BUFFER);
        assertEquals(HttpParser.State.CLOSED, parser.getState());
    }

    @Test
    public void testMultipleContentLengthWithLargerThenCorrectValue()
    {
        ByteBuffer buffer = BufferUtil.toBuffer(
            "POST / HTTP/1.1\r\n" +
                "Content-Length: 2\r\n" +
                "Content-Length: 1\r\n" +
                "Connection: close\r\n" +
                "\r\n" +
                "X");

        HttpParser.RequestHandler handler = new Handler();
        HttpParser parser = new HttpParser(handler);

        parser.parseNext(buffer);
        assertEquals("POST", _methodOrVersion);
        assertEquals("Multiple Content-Lengths", _bad);
        assertFalse(buffer.hasRemaining());
        assertEquals(HttpParser.State.CLOSE, parser.getState());
        parser.atEOF();
        parser.parseNext(BufferUtil.EMPTY_BUFFER);
        assertEquals(HttpParser.State.CLOSED, parser.getState());
    }

    @Test
    public void testMultipleContentLengthWithCorrectThenLargerValue()
    {
        ByteBuffer buffer = BufferUtil.toBuffer(
            "POST / HTTP/1.1\r\n" +
                "Content-Length: 1\r\n" +
                "Content-Length: 2\r\n" +
                "Connection: close\r\n" +
                "\r\n" +
                "X");

        HttpParser.RequestHandler handler = new Handler();
        HttpParser parser = new HttpParser(handler);

        parser.parseNext(buffer);
        assertEquals("POST", _methodOrVersion);
        assertEquals("Multiple Content-Lengths", _bad);
        assertFalse(buffer.hasRemaining());
        assertEquals(HttpParser.State.CLOSE, parser.getState());
        parser.atEOF();
        parser.parseNext(BufferUtil.EMPTY_BUFFER);
        assertEquals(HttpParser.State.CLOSED, parser.getState());
    }

    @Test
    public void testTransferEncodingChunkedThenContentLength()
    {
        ByteBuffer buffer = BufferUtil.toBuffer(
            "POST /chunk HTTP/1.1\r\n" +
                "Host: localhost\r\n" +
                "Transfer-Encoding: chunked\r\n" +
                "Content-Length: 1\r\n" +
                "\r\n" +
                "1\r\n" +
                "X\r\n" +
                "0\r\n" +
                "\r\n");

        HttpParser.RequestHandler handler = new Handler();
        HttpParser parser = new HttpParser(handler, HttpCompliance.RFC2616_LEGACY);
        parseAll(parser, buffer);

        assertEquals("POST", _methodOrVersion);
        assertEquals("/chunk", _uriOrStatus);
        assertEquals("HTTP/1.1", _versionOrReason);
        assertEquals("X", _content);

        assertTrue(_headerCompleted);
        assertTrue(_messageCompleted);

        assertThat(_complianceViolation, contains(TRANSFER_ENCODING_WITH_CONTENT_LENGTH));
    }

    @Test
    public void testContentLengthThenTransferEncodingChunked()
    {
        ByteBuffer buffer = BufferUtil.toBuffer(
            "POST /chunk HTTP/1.1\r\n" +
                "Host: localhost\r\n" +
                "Content-Length: 1\r\n" +
                "Transfer-Encoding: chunked\r\n" +
                "\r\n" +
                "1\r\n" +
                "X\r\n" +
                "0\r\n" +
                "\r\n");

        HttpParser.RequestHandler handler = new Handler();
        HttpParser parser = new HttpParser(handler, HttpCompliance.RFC2616_LEGACY);
        parseAll(parser, buffer);

        assertEquals("POST", _methodOrVersion);
        assertEquals("/chunk", _uriOrStatus);
        assertEquals("HTTP/1.1", _versionOrReason);
        assertEquals("X", _content);

        assertTrue(_headerCompleted);
        assertTrue(_messageCompleted);

        assertThat(_complianceViolation, contains(TRANSFER_ENCODING_WITH_CONTENT_LENGTH));
    }

    @Test
    public void testHost()
    {
        ByteBuffer buffer = BufferUtil.toBuffer(
            "GET / HTTP/1.1\r\n" +
                "Host: host\r\n" +
                "Connection: close\r\n" +
                "\r\n");

        HttpParser.RequestHandler handler = new Handler();
        HttpParser parser = new HttpParser(handler);
        parser.parseNext(buffer);
        assertEquals("host", _host);
        assertEquals(0, _port);
    }

    @Test
    public void testUriHost11()
    {
        ByteBuffer buffer = BufferUtil.toBuffer(
            "GET http://host/ HTTP/1.1\r\n" +
                "Connection: close\r\n" +
                "\r\n");

        HttpParser.RequestHandler handler = new Handler();
        HttpParser parser = new HttpParser(handler);
        parser.parseNext(buffer);
        assertEquals("No Host", _bad);
        assertEquals("http://host/", _uriOrStatus);
        assertEquals(0, _port);
    }

    @Test
    public void testUriHost10()
    {
        ByteBuffer buffer = BufferUtil.toBuffer(
            "GET http://host/ HTTP/1.0\r\n" +
                "\r\n");

        HttpParser.RequestHandler handler = new Handler();
        HttpParser parser = new HttpParser(handler);
        parser.parseNext(buffer);
        assertNull(_bad);
        assertEquals("http://host/", _uriOrStatus);
        assertEquals(0, _port);
    }

    @Test
    public void testNoHost()
    {
        ByteBuffer buffer = BufferUtil.toBuffer(
            "GET / HTTP/1.1\r\n" +
                "Connection: close\r\n" +
                "\r\n");

        HttpParser.RequestHandler handler = new Handler();
        HttpParser parser = new HttpParser(handler);
        parser.parseNext(buffer);
        assertEquals("No Host", _bad);
    }

    @Test
    public void testIPHost()
    {
        ByteBuffer buffer = BufferUtil.toBuffer(
            "GET / HTTP/1.1\r\n" +
                "Host: 192.168.0.1\r\n" +
                "Connection: close\r\n" +
                "\r\n");

        HttpParser.RequestHandler handler = new Handler();
        HttpParser parser = new HttpParser(handler);
        parser.parseNext(buffer);
        assertEquals("192.168.0.1", _host);
        assertEquals(0, _port);
    }

    @Test
    public void testIPv6Host()
    {
        Assumptions.assumeTrue(Net.isIpv6InterfaceAvailable());
        ByteBuffer buffer = BufferUtil.toBuffer(
            "GET / HTTP/1.1\r\n" +
                "Host: [::1]\r\n" +
                "Connection: close\r\n" +
                "\r\n");

        HttpParser.RequestHandler handler = new Handler();
        HttpParser parser = new HttpParser(handler);
        parser.parseNext(buffer);
        assertEquals("[::1]", _host);
        assertEquals(0, _port);
    }

    @Test
    public void testBadIPv6Host()
    {
        try (StacklessLogging s = new StacklessLogging(HttpParser.class))
        {
            ByteBuffer buffer = BufferUtil.toBuffer(
                "GET / HTTP/1.1\r\n" +
                    "Host: [::1\r\n" +
                    "Connection: close\r\n" +
                    "\r\n");

            HttpParser.RequestHandler handler = new Handler();
            HttpParser parser = new HttpParser(handler);
            parser.parseNext(buffer);
            assertThat(_bad, containsString("Bad"));
        }
    }

    @Test
    public void testHostPort()
    {
        ByteBuffer buffer = BufferUtil.toBuffer(
            "GET / HTTP/1.1\r\n" +
                "Host: myhost:8888\r\n" +
                "Connection: close\r\n" +
                "\r\n");

        HttpParser.RequestHandler handler = new Handler();
        HttpParser parser = new HttpParser(handler);
        parser.parseNext(buffer);
        assertEquals("myhost", _host);
        assertEquals(8888, _port);
    }

    @Test
    public void testHostBadPort()
    {
        ByteBuffer buffer = BufferUtil.toBuffer(
            "GET / HTTP/1.1\r\n" +
                "Host: myhost:testBadPort\r\n" +
                "Connection: close\r\n" +
                "\r\n");

        HttpParser.RequestHandler handler = new Handler();
        HttpParser parser = new HttpParser(handler);
        parser.parseNext(buffer);
        assertThat(_bad, containsString("Bad Host"));
    }

    @Test
    public void testIPHostPort()
    {
        ByteBuffer buffer = BufferUtil.toBuffer(
            "GET / HTTP/1.1\r\n" +
                "Host: 192.168.0.1:8888\r\n" +
                "Connection: close\r\n" +
                "\r\n");

        HttpParser.RequestHandler handler = new Handler();
        HttpParser parser = new HttpParser(handler);
        parser.parseNext(buffer);
        assertEquals("192.168.0.1", _host);
        assertEquals(8888, _port);
    }

    @Test
    public void testIPv6HostPort()
    {
        Assumptions.assumeTrue(Net.isIpv6InterfaceAvailable());
        ByteBuffer buffer = BufferUtil.toBuffer(
            "GET / HTTP/1.1\r\n" +
                "Host: [::1]:8888\r\n" +
                "Connection: close\r\n" +
                "\r\n");

        HttpParser.RequestHandler handler = new Handler();
        HttpParser parser = new HttpParser(handler);
        parser.parseNext(buffer);
        assertEquals("[::1]", _host);
        assertEquals(8888, _port);
    }

    @Test
    public void testEmptyHostPort()
    {
        ByteBuffer buffer = BufferUtil.toBuffer(
            "GET / HTTP/1.1\r\n" +
                "Host:\r\n" +
                "Connection: close\r\n" +
                "\r\n");

        HttpParser.RequestHandler handler = new Handler();
        HttpParser parser = new HttpParser(handler);
        parser.parseNext(buffer);
        assertNull(_host);
        assertNull(_bad);
    }

    @Test
    @SuppressWarnings("ReferenceEquality")
    public void testCachedField()
    {
        ByteBuffer buffer = BufferUtil.toBuffer(
            "GET / HTTP/1.1\r\n" +
                "Host: www.smh.com.au\r\n" +
                "\r\n");

        HttpParser.RequestHandler handler = new Handler();
        HttpParser parser = new HttpParser(handler);
        parseAll(parser, buffer);
        assertEquals("www.smh.com.au", parser.getFieldCache().get("Host: www.smh.com.au").getValue());
        HttpField field = _fields.get(0);

        buffer.position(0);
        parseAll(parser, buffer);
        assertSame(field, _fields.get(0));
    }

    @Test
    public void testParseRequest()
    {
        ByteBuffer buffer = BufferUtil.toBuffer(
            "GET / HTTP/1.1\r\n" +
                "Host: localhost\r\n" +
                "Header1: value1\r\n" +
                "Connection: close\r\n" +
                "Accept-Encoding: gzip, deflated\r\n" +
                "Accept: unknown\r\n" +
                "\r\n");

        HttpParser.RequestHandler handler = new Handler();
        HttpParser parser = new HttpParser(handler);
        parser.parseNext(buffer);

        assertEquals("GET", _methodOrVersion);
        assertEquals("/", _uriOrStatus);
        assertEquals("HTTP/1.1", _versionOrReason);
        assertEquals("Host", _hdr[0]);
        assertEquals("localhost", _val[0]);
        assertEquals("Connection", _hdr[2]);
        assertEquals("close", _val[2]);
        assertEquals("Accept-Encoding", _hdr[3]);
        assertEquals("gzip, deflated", _val[3]);
        assertEquals("Accept", _hdr[4]);
        assertEquals("unknown", _val[4]);
    }

    @Test
    public void testHTTP2Preface()
    {
        ByteBuffer buffer = BufferUtil.toBuffer(
            "PRI * HTTP/2.0\r\n" +
                "\r\n" +
                "SM\r\n" +
                "\r\n");

        HttpParser.RequestHandler handler = new Handler();
        HttpParser parser = new HttpParser(handler);
        parseAll(parser, buffer);

        assertTrue(_headerCompleted);
        assertTrue(_messageCompleted);
        assertEquals("PRI", _methodOrVersion);
        assertEquals("*", _uriOrStatus);
        assertEquals("HTTP/2.0", _versionOrReason);
        assertEquals(-1, _headers);
        assertNull(_bad);
    }

    @BeforeEach
    public void init()
    {
        _bad = null;
        _content = null;
        _methodOrVersion = null;
        _uriOrStatus = null;
        _versionOrReason = null;
        _hdr = null;
        _val = null;
        _headers = 0;
        _headerCompleted = false;
        _messageCompleted = false;
        _complianceViolation.clear();
    }

    private String _host;
    private int _port;
    private String _bad;
    private String _content;
    private String _methodOrVersion;
    private String _uriOrStatus;
    private String _versionOrReason;
    private List<HttpField> _fields = new ArrayList<>();
    private List<HttpField> _trailers = new ArrayList<>();
    private String[] _hdr;
    private String[] _val;
    private int _headers;
    private boolean _early;
    private boolean _headerCompleted;
    private boolean _messageCompleted;
    private final List<ComplianceViolation> _complianceViolation = new ArrayList<>();

    private class Handler implements HttpParser.RequestHandler, HttpParser.ResponseHandler, ComplianceViolation.Listener
    {
        private boolean _headerCacheCaseSensitive;

        public Handler()
        {
            this(false);
        }

        public Handler(boolean headerCacheCaseSensitive)
        {
            _headerCacheCaseSensitive = headerCacheCaseSensitive;
        }

        @Override
        public boolean content(ByteBuffer ref)
        {
            if (_content == null)
                _content = "";
            String c = BufferUtil.toString(ref, StandardCharsets.UTF_8);
            _content = _content + c;
            ref.position(ref.limit());
            return false;
        }

        @Override
        public boolean startRequest(String method, String uri, HttpVersion version)
        {
            _fields.clear();
            _trailers.clear();
            _headers = -1;
            _hdr = new String[10];
            _val = new String[10];
            _methodOrVersion = method;
            _uriOrStatus = uri;
            _versionOrReason = version == null ? null : version.asString();
            _messageCompleted = false;
            _headerCompleted = false;
            _early = false;
            return false;
        }

        @Override
        public void parsedHeader(HttpField field)
        {
            _fields.add(field);
            _hdr[++_headers] = field.getName();
            _val[_headers] = field.getValue();

            if (field instanceof HostPortHttpField)
            {
                HostPortHttpField hpfield = (HostPortHttpField)field;
                _host = hpfield.getHost();
                _port = hpfield.getPort();
            }
        }

        @Override
        public boolean headerComplete()
        {
            _content = null;
            _headerCompleted = true;
            return false;
        }

        @Override
        public void parsedTrailer(HttpField field)
        {
            _trailers.add(field);
        }

        @Override
        public boolean contentComplete()
        {
            return false;
        }

        @Override
        public boolean messageComplete()
        {
            _messageCompleted = true;
            return true;
        }

        @Override
        public void badMessage(BadMessageException failure)
        {
            String reason = failure.getReason();
            _bad = reason == null ? String.valueOf(failure.getCode()) : reason;
        }

        @Override
        public boolean startResponse(HttpVersion version, int status, String reason)
        {
            _fields.clear();
            _trailers.clear();
            _methodOrVersion = version.asString();
            _uriOrStatus = Integer.toString(status);
            _versionOrReason = reason;
            _headers = -1;
            _hdr = new String[10];
            _val = new String[10];
            _messageCompleted = false;
            _headerCompleted = false;
            return false;
        }

        @Override
        public void earlyEOF()
        {
            _early = true;
        }

        @Override
        public int getHeaderCacheSize()
        {
            return 4096;
        }

        @Override
        public boolean isHeaderCacheCaseSensitive()
        {
            return _headerCacheCaseSensitive;
        }

        @Override
        public void onComplianceViolation(ComplianceViolation.Mode mode, ComplianceViolation violation, String reason)
        {
            _complianceViolation.add(violation);
        }
    }
}<|MERGE_RESOLUTION|>--- conflicted
+++ resolved
@@ -448,79 +448,7 @@
     }
 
     @Test
-<<<<<<< HEAD
-    public void testTrailingSpacesInHeaderNameNoCustom0() throws Exception
-=======
-    public void testSpaceinNameCustom0()
-    {
-        ByteBuffer buffer = BufferUtil.toBuffer(
-            "GET / HTTP/1.0\r\n" +
-                "Host: localhost\r\n" +
-                "Name with space: value\r\n" +
-                "Other: value\r\n" +
-                "\r\n");
-
-        HttpParser.RequestHandler handler = new Handler();
-        HttpParser parser = new HttpParser(handler, HttpCompliance.CUSTOM0);
-        parseAll(parser, buffer);
-
-        assertThat(_bad, containsString("Illegal character"));
-        assertThat(_complianceViolation, contains(HttpComplianceSection.NO_WS_AFTER_FIELD_NAME));
-    }
-
-    @Test
-    public void testNoColonCustom0()
-    {
-        ByteBuffer buffer = BufferUtil.toBuffer(
-            "GET / HTTP/1.0\r\n" +
-                "Host: localhost\r\n" +
-                "Name \r\n" +
-                "Other: value\r\n" +
-                "\r\n");
-
-        HttpParser.RequestHandler handler = new Handler();
-        HttpParser parser = new HttpParser(handler, HttpCompliance.CUSTOM0);
-        parseAll(parser, buffer);
-
-        assertThat(_bad, containsString("Illegal character"));
-        assertThat(_complianceViolation, contains(HttpComplianceSection.NO_WS_AFTER_FIELD_NAME));
-    }
-
-    @Test
-    public void testTrailingSpacesInHeaderNameInCustom0Mode()
-    {
-        ByteBuffer buffer = BufferUtil.toBuffer(
-            "HTTP/1.1 204 No Content\r\n" +
-                "Access-Control-Allow-Headers : Origin\r\n" +
-                "Other\t : value\r\n" +
-                "\r\n");
-
-        HttpParser.ResponseHandler handler = new Handler();
-        HttpParser parser = new HttpParser(handler, -1, HttpCompliance.CUSTOM0);
-        parseAll(parser, buffer);
-
-        assertTrue(_headerCompleted);
-        assertTrue(_messageCompleted);
-
-        assertEquals("HTTP/1.1", _methodOrVersion);
-        assertEquals("204", _uriOrStatus);
-        assertEquals("No Content", _versionOrReason);
-        assertNull(_content);
-
-        assertEquals(1, _headers);
-        System.out.println(Arrays.asList(_hdr));
-        System.out.println(Arrays.asList(_val));
-        assertEquals("Access-Control-Allow-Headers", _hdr[0]);
-        assertEquals("Origin", _val[0]);
-        assertEquals("Other", _hdr[1]);
-        assertEquals("value", _val[1]);
-
-        assertThat(_complianceViolation, contains(HttpComplianceSection.NO_WS_AFTER_FIELD_NAME, HttpComplianceSection.NO_WS_AFTER_FIELD_NAME));
-    }
-
-    @Test
     public void testTrailingSpacesInHeaderNameNoCustom0()
->>>>>>> e37524c8
     {
         ByteBuffer buffer = BufferUtil.toBuffer(
             "HTTP/1.1 204 No Content\r\n" +
